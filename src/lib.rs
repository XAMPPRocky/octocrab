//! # Octocrab: A modern, extensible GitHub API client.
//! Octocrab is an third party GitHub API client, allowing you to easily build
//! your own GitHub integrations or bots. `octocrab` comes with two primary
//! set of APIs for communicating with GitHub, a high level strongly typed
//! semantic API, and a lower level HTTP API for extending behaviour.
//!
//! ## Semantic API
//! The semantic API provides strong typing around GitHub's API, as well as a
//! set of [`models`] that maps to GitHub's types. Currently the following
//! modules are available.
//!
//! - [`activity`] GitHub Activity
//! - [`actions`] GitHub Actions
//! - [`apps`] GitHub Apps
//! - [`current`] Information about the current user.
//! - [`gitignore`] Gitignore templates
//! - [`Octocrab::graphql`] GraphQL.
//! - [`issues`] Issues and related items, e.g. comments, labels, etc.
//! - [`licenses`] License Metadata.
//! - [`markdown`] Rendering Markdown with GitHub
//! - [`orgs`] GitHub Organisations
//! - [`pulls`] Pull Requests
//! - [`repos`] Repositories
//! - [`repos::forks`] Repositories
//! - [`repos::releases`] Repositories
//! - [`search`] Using GitHub's search.
//! - [`teams`] Teams
//!
//! #### Getting a Pull Request
//! ```no_run
//! # async fn run() -> octocrab::Result<()> {
//! // Get pull request #404 from `octocrab/repo`.
//! let pr = octocrab::instance().pulls("octocrab", "repo").get(404).await?;
//! # Ok(())
//! # }
//! ```
//!
//! All methods with multiple optional parameters are built as `Builder`
//! structs, allowing you to easily specify parameters.
//!
//! #### Listing issues
//! ```no_run
//! # async fn run() -> octocrab::Result<()> {
//! use octocrab::{models, params};
//!
//! let octocrab = octocrab::instance();
//! // Returns the first page of all issues.
//! let mut page = octocrab.issues("octocrab", "repo")
//!     .list()
//!     // Optional Parameters
//!     .creator("octocrab")
//!     .state(params::State::All)
//!     .per_page(50)
//!     .send()
//!     .await?;
//!
//! // Go through every page of issues. Warning: There's no rate limiting so
//! // be careful.
//! let results = octocrab.all_pages::<models::issues::Issue>(page).await?;
//!
//! # Ok(())
//! # }
//! ```
//!
//! ## HTTP API
//! The typed API currently doesn't cover all of GitHub's API at this time, and
//! even if it did GitHub is in active development and this library will
//! likely always be somewhat behind GitHub at some points in time. However that
//! shouldn't mean that in order to use those features that you have to now fork
//! or replace `octocrab` with your own solution.
//!
//! Instead `octocrab` exposes a suite of HTTP methods allowing you to easily
//! extend `Octocrab`'s existing behaviour. Using these HTTP methods allows you
//! to keep using the same authentication and configuration, while having
//! control over the request and response. There is a method for each HTTP
//! method `get`, `post`, `patch`, `put`, `delete`, all of which accept a
//! relative route and a optional body.
//!
//! ```no_run
//! # async fn run() -> octocrab::Result<()> {
//! let user: octocrab::models::User = octocrab::instance()
//!     .get("/user", None::<&()>)
//!     .await?;
//! # Ok(())
//! # }
//! ```
//!
//! Each of the HTTP methods expects a body, formats the URL with the base
//! URL, and errors if GitHub doesn't return a successful status, but this isn't
//! always desired when working with GitHub's API, sometimes you need to check
//! the response status or headers. As such there are companion methods `_get`,
//! `_post`, etc. that perform no additional pre or post-processing to
//! the request.
//!
//! ```no_run
//! # use http::Uri;
//! # async fn run() -> octocrab::Result<()> {
//! let octocrab = octocrab::instance();
//! let response = octocrab
//!     ._get("https://api.github.com/organizations")
//!     .await?;
//!
//! // You can also use `Octocrab::absolute_url` if you want to still to go to
//! // the same base.
//! let response =  octocrab
//!     ._get(Uri::builder().path_and_query("/organizations").build().expect("valid uri"))
//!     .await?;
//! # Ok(())
//! # }
//! ```
//!
//! You can use the those HTTP methods to easily create your own extensions to
//! `Octocrab`'s typed API. (Requires `async_trait`).
//! ```
//! use octocrab::{Octocrab, Page, Result, models};
//!
//! #[async_trait::async_trait]
//! trait OrganisationExt {
//!   async fn list_every_organisation(&self) -> Result<Page<models::orgs::Organization>>;
//! }
//!
//! #[async_trait::async_trait]
//! impl OrganisationExt for Octocrab {
//!   async fn list_every_organisation(&self) -> Result<Page<models::orgs::Organization>> {
//!     self.get("organizations", None::<&()>).await
//!   }
//! }
//! ```
//!
//! You can also easily access new properties that aren't available in the
//! current models using `serde`.
//!
//! ## Static API
//! `octocrab` also provides a statically reference count version of its API,
//! allowing you to easily plug it into existing systems without worrying
//! about having to integrate and pass around the client.
//!
//! ```
//! // Initialises the static instance with your configuration and returns an
//! // instance of the client.
//! # use octocrab::Octocrab;
//! tokio_test::block_on(async {
//! octocrab::initialise(Octocrab::default());
//! // Gets a instance of `Octocrab` from the static API. If you call this
//! // without first calling `octocrab::initialise` a default client will be
//! // initialised and returned instead.
//! octocrab::instance();
//! # })
//! ```
#![cfg_attr(test, recursion_limit = "512")]

mod api;
mod error;
mod from_response;
mod page;

pub mod auth;
pub mod etag;
pub mod models;
pub mod params;
pub mod service;
use crate::service::body::BodyStreamExt;

use http::{HeaderMap, HeaderValue, Method, Uri};
use std::convert::{Infallible, TryInto};
use std::fmt;
use std::io::Write;
use std::marker::PhantomData;
use std::str::FromStr;
use std::sync::{Arc, RwLock};
use std::time::Duration;

use http::{header::HeaderName, StatusCode};
#[cfg(all(not(feature = "tls")))]
use hyper::client::HttpConnector;
use hyper::{body, Body, Request, Response};

use once_cell::sync::Lazy;
use secrecy::{ExposeSecret, SecretString};
use serde::Serialize;
use snafu::*;
use tower::{buffer::Buffer, util::BoxService, BoxError, Layer, Service, ServiceExt};

use bytes::Bytes;
use http::header::USER_AGENT;
use http::request::Builder;
#[cfg(feature = "tls")]
use hyper_tls::HttpsConnector;

#[cfg(feature = "retry")]
use tower::retry::{Retry, RetryLayer};

#[cfg(feature = "timeout")]
use {
    hyper_timeout::TimeoutConnector,
    tokio::io::{AsyncRead, AsyncWrite},
};

use tower_http::{classify::ServerErrorsFailureClass, map_response_body::MapResponseBodyLayer};

#[cfg(feature = "tracing")]
use {tower_http::trace::TraceLayer, tracing::Span};

use crate::error::{
    HttpSnafu, HyperSnafu, InvalidUtf8Snafu, SerdeSnafu, SerdeUrlEncodedSnafu, ServiceSnafu,
    UriParseError, UriParseSnafu, UriSnafu,
};
<<<<<<< HEAD
use tracing::Span;

use crate::error::{
    EncoderSnafu, HttpSnafu, HyperSnafu, InvalidUtf8Snafu, OpenSSLStackSnafu, SerdeSnafu,
    SerdeUrlEncodedSnafu, ServiceSnafu, UriParseError, UriParseSnafu,
};
=======
>>>>>>> 54e7f767
use crate::service::middleware::base_uri::BaseUriLayer;
use crate::service::middleware::extra_headers::ExtraHeadersLayer;

use crate::service::middleware::retry::RetryConfig;
use auth::{AppAuth, Auth};
use models::{AppId, InstallationId, InstallationToken};

pub use self::{
    api::{
        actions, activity, apps, commits, current, events, gists, gitignore, issues, licenses,
        markdown, orgs, pulls, ratelimit, repos, search, teams, workflows,
    },
    error::{Error, GitHubError},
    from_response::FromResponse,
    page::Page,
};

/// A convenience type with a default error type of [`Error`].
pub type Result<T, E = error::Error> = std::result::Result<T, E>;

const GITHUB_BASE_URI: &str = "https://api.github.com";

static STATIC_INSTANCE: Lazy<arc_swap::ArcSwap<Octocrab>> =
    Lazy::new(|| arc_swap::ArcSwap::from_pointee(Octocrab::default()));

/// Formats a GitHub preview from it's name into the full value for the
/// `Accept` header.
/// ```
/// assert_eq!(octocrab::format_preview("machine-man"), "application/vnd.github.machine-man-preview");
/// ```
pub fn format_preview(preview: impl AsRef<str>) -> String {
    format!("application/vnd.github.{}-preview", preview.as_ref())
}

/// Formats a media type from it's name into the full value for the
/// `Accept` header.
/// ```
/// assert_eq!(octocrab::format_media_type("html"), "application/vnd.github.v3.html+json");
/// assert_eq!(octocrab::format_media_type("json"), "application/vnd.github.v3.json");
/// assert_eq!(octocrab::format_media_type("patch"), "application/vnd.github.v3.patch");
/// ```
pub fn format_media_type(media_type: impl AsRef<str>) -> String {
    let media_type = media_type.as_ref();
    let json_suffix = match media_type {
        "raw" | "text" | "html" | "full" => "+json",
        _ => "",
    };

    format!("application/vnd.github.v3.{media_type}{json_suffix}")
}

/// Maps a GitHub error response into and `Err()` variant if the status is
/// not a success.
pub async fn map_github_error(
    response: http::Response<hyper::Body>,
) -> Result<http::Response<hyper::Body>> {
    if response.status().is_success() {
        Ok(response)
    } else {
        let b: error::GitHubError = serde_json::from_slice(
            body::to_bytes(response.into_body())
                .await
                .context(error::HyperSnafu)?
                .as_ref(),
        )
        .context(error::SerdeSnafu)?;

        Err(error::Error::GitHub {
            source: b,
            backtrace: Backtrace::generate(),
        })
    }
}

/// Initialises the static instance using the configuration set by
/// `builder`.
/// ```
/// # #[tokio::main]
/// # async fn main() -> Result<(), Box<dyn std::error::Error>> {
/// let octocrab = octocrab::initialise(octocrab::Octocrab::default());
/// # Ok(())
/// # }
/// ```
pub fn initialise(crab: Octocrab) -> Arc<Octocrab> {
    STATIC_INSTANCE.swap(Arc::from(crab))
}

/// Returns a new instance of [`Octocrab`]. If it hasn't been previously
/// initialised it returns a default instance with no authentication set.
/// ```
/// #[tokio::main]
/// async fn main() -> () {
/// let octocrab = octocrab::instance();
/// }
/// ```
pub fn instance() -> Arc<Octocrab> {
    STATIC_INSTANCE.load().clone()
}

/// A builder struct for `Octocrab`, allowing you to configure the client, such
/// as using GitHub previews, the github instance, authentication, etc.
/// ```
/// # #[tokio::main]
/// # async fn main() -> Result<(), Box<dyn std::error::Error>> {
/// let octocrab = octocrab::OctocrabBuilder::default()
///     .add_preview("machine-man")
///     .base_uri("https://github.example.com")?
///     .build()?;
/// # Ok(())
/// # }
/// ```

//Typed builder, thanks to https://www.greyblake.com/blog/builder-with-typestate-in-rust/ for explaining

/// A builder struct for `Octocrab`.
/// OctocrabBuilder can be extended with a custom config, see [DefaultOctocrabBuilderConfig] for an example
pub struct OctocrabBuilder<Svc, Config, Auth, LayerReady> {
    service: Svc,
    auth: Auth,
    config: Config,
    _layer_ready: PhantomData<LayerReady>,
<<<<<<< HEAD
}

//Indicates weather the builder supports config
pub struct NoConfig {}

//Indicates weather the builder supports service that is already inside builder
pub struct NoSvc {}

//Indicates weather builder supports with_layer(This is somewhat redundant given NoSvc exists, but we have to use this until specialization is stable)
pub struct NotLayerReady {}
pub struct LayerReady {}

//Indicates weather the builder supports auth
pub struct NoAuth {}

impl OctocrabBuilder<NoSvc, NoConfig, NoAuth, NotLayerReady> {
    pub fn new_empty() -> Self {
        OctocrabBuilder {
            service: NoSvc {},
            auth: NoAuth {},
            config: NoConfig {},
            _layer_ready: PhantomData,
        }
    }
}

=======
}

//Indicates weather the builder supports config
pub struct NoConfig {}

//Indicates weather the builder supports service that is already inside builder
pub struct NoSvc {}

//Indicates weather builder supports with_layer(This is somewhat redundant given NoSvc exists, but we have to use this until specialization is stable)
pub struct NotLayerReady {}
pub struct LayerReady {}

//Indicates weather the builder supports auth
pub struct NoAuth {}

impl OctocrabBuilder<NoSvc, NoConfig, NoAuth, NotLayerReady> {
    pub fn new_empty() -> Self {
        OctocrabBuilder {
            service: NoSvc {},
            auth: NoAuth {},
            config: NoConfig {},
            _layer_ready: PhantomData,
        }
    }
}

>>>>>>> 54e7f767
impl OctocrabBuilder<NoSvc, DefaultOctocrabBuilderConfig, NoAuth, NotLayerReady> {
    pub fn new() -> Self {
        OctocrabBuilder::default()
    }
}

impl<Config, Auth> OctocrabBuilder<NoSvc, Config, Auth, NotLayerReady> {
    pub fn with_service<Svc>(self, service: Svc) -> OctocrabBuilder<Svc, Config, Auth, LayerReady> {
        OctocrabBuilder {
            service,
            auth: self.auth,
            config: self.config,
            _layer_ready: PhantomData,
        }
    }
}

impl<Svc, Config, Auth, B> OctocrabBuilder<Svc, Config, Auth, LayerReady>
where
    Svc: Service<Request<String>, Response = Response<B>> + Send + 'static,
    Svc::Future: Send + 'static,
    Svc::Error: Into<BoxError>,
    B: http_body::Body<Data = bytes::Bytes> + Send + 'static,
    B::Error: Into<BoxError>,
{
    /// Add a [`Layer`] to the current [`Service`] stack.
    pub fn with_layer<L: Layer<Svc>>(
        self,
        layer: &L,
    ) -> OctocrabBuilder<L::Service, Config, Auth, LayerReady> {
        let Self {
            service: stack,
            auth,
            config,
            ..
        } = self;
        OctocrabBuilder {
            service: layer.layer(stack),
            auth,
            config,
            _layer_ready: PhantomData,
        }
    }
}

impl Default for OctocrabBuilder<NoSvc, DefaultOctocrabBuilderConfig, NoAuth, NotLayerReady> {
    fn default() -> OctocrabBuilder<NoSvc, DefaultOctocrabBuilderConfig, NoAuth, NotLayerReady> {
        OctocrabBuilder::new_empty().with_config(DefaultOctocrabBuilderConfig::default())
    }
}

impl<Svc, Auth, LayerState> OctocrabBuilder<Svc, NoConfig, Auth, LayerState> {
    fn with_config<Config>(self, config: Config) -> OctocrabBuilder<Svc, Config, Auth, LayerState> {
        OctocrabBuilder {
            service: self.service,
            auth: self.auth,
            config,
            _layer_ready: PhantomData,
        }
    }
}

impl<Svc, B, LayerState> OctocrabBuilder<Svc, NoConfig, AuthState, LayerState>
where
    Svc: Service<Request<String>, Response = Response<B>> + Send + 'static,
    Svc::Future: Send + 'static,
    Svc::Error: Into<BoxError>,
    B: http_body::Body<Data = bytes::Bytes> + Send + 'static,
    B::Error: Into<BoxError>,
{
    /// Build a [`Client`] instance with the current [`Service`] stack.
    pub fn build(self) -> Result<Octocrab, Infallible> {
        Ok(Octocrab::new(self.service, self.auth))
    }
}

impl<Svc, Config, LayerState> OctocrabBuilder<Svc, Config, NoAuth, LayerState> {
    pub fn with_auth<Auth>(self, auth: Auth) -> OctocrabBuilder<Svc, Config, Auth, LayerState> {
        OctocrabBuilder {
            service: self.service,
            auth,
            config: self.config,
            _layer_ready: PhantomData,
        }
    }
}

impl OctocrabBuilder<NoSvc, DefaultOctocrabBuilderConfig, NoAuth, NotLayerReady> {
    pub fn add_retry_config(&mut self, retry_config: RetryConfig) -> &mut Self {
        self.config.retry_config = retry_config;
        self
    }

    /// Enable a GitHub preview.
    pub fn add_preview(mut self, preview: &'static str) -> Self {
        self.config.previews.push(preview);
        self
    }

    /// Add an additional header to include with every request.
    pub fn add_header(mut self, key: HeaderName, value: String) -> Self {
        self.config.extra_headers.push((key, value));
        self
    }

    /// Add a personal token to use for authentication.
    pub fn personal_token(mut self, token: String) -> Self {
        self.config.auth = Auth::PersonalToken(SecretString::new(token));
        self
    }

    /// Authenticate as a Github App.
    /// `key`: RSA private key in DER or PEM formats.
    pub fn app(mut self, app_id: AppId, key: jsonwebtoken::EncodingKey) -> Self {
        self.config.auth = Auth::App(AppAuth { app_id, key });
        self
    }

    /// Authenticate as a Basic Auth
    /// username and password
    pub fn basic_auth(mut self, username: String, password: String) -> Self {
        self.config.auth = Auth::Basic { username, password };
        self
    }

    /// Authenticate with an OAuth token.
    pub fn oauth(mut self, oauth: auth::OAuth) -> Self {
        self.config.auth = Auth::OAuth(oauth);
        self
    }

    /// Set the base url for `Octocrab`.
    pub fn base_uri(mut self, base_uri: impl TryInto<Uri>) -> Result<Self> {
        self.config.base_uri = Some(
            base_uri
                .try_into()
                .map_err(|_| UriParseError {})
                .context(UriParseSnafu)?,
        );
        Ok(self)
    }

    #[deprecated(since = "0.19.0", note = "please use `base_uri` instead")]
    pub fn base_url(self, base_url: impl reqwest::IntoUrl) -> Result<Self> {
        self.base_uri(
            base_url
                .into_url()
                .context(crate::error::UrlSnafu)?
                .as_str(),
        )
    }

    #[cfg(feature = "retry")]
    pub fn set_connector_retry_service<S>(
        &self,
        connector: hyper::Client<S, String>,
    ) -> Retry<RetryConfig, hyper::Client<S, String>> {
        let retry_layer = RetryLayer::new(self.config.retry_config.clone());

        retry_layer.layer(connector)
    }

    #[cfg(feature = "timeout")]
    pub fn set_connect_timeout_service<T>(&self, connector: T) -> TimeoutConnector<T>
    where
        T: Service<Uri> + Send,
        T::Response: AsyncRead + AsyncWrite + Send + Unpin,
        T::Future: Send + 'static,
        T::Error: Into<BoxError>,
    {
        let mut connector = TimeoutConnector::new(connector);
        // Set the timeouts for the client
        connector.set_connect_timeout(self.config.connect_timeout);
        connector.set_read_timeout(self.config.read_timeout);
        connector.set_write_timeout(self.config.write_timeout);
        connector
    }

    /// Build a [`Client`] instance with the current [`Service`] stack.
    pub fn build(self) -> Result<Octocrab> {
        let client: hyper::Client<_, String> = {
            #[cfg(all(not(feature = "tls")))]
            let mut connector = HttpConnector::new();
            #[cfg(feature = "tls")]
            let connector = HttpsConnector::new();

            #[cfg(feature = "timeout")]
            let connector = self.set_connect_timeout_service(connector);

            hyper::Client::builder().build(connector)
        };

        #[cfg(feature = "retry")]
        let client = self.set_connector_retry_service(client);

        #[cfg(feature = "tracing")]
        let client = TraceLayer::new_for_http()
            .make_span_with(|req: &Request<String>| {
                tracing::debug_span!(
                    "HTTP",
                     http.method = %req.method(),
                     http.url = %req.uri(),
                     http.status_code = tracing::field::Empty,
                     otel.name = req.extensions().get::<&'static str>().unwrap_or(&"HTTP"),
                     otel.kind = "client",
                     otel.status_code = tracing::field::Empty,
                )
            })
            .on_request(|_req: &Request<String>, _span: &Span| {
                tracing::debug!("requesting");
            })
            .on_response(
                |res: &Response<hyper::Body>, _latency: Duration, span: &Span| {
                    let status = res.status();
                    span.record("http.status_code", status.as_u16());
                    if status.is_client_error() || status.is_server_error() {
                        span.record("otel.status_code", "ERROR");
                    }
                },
            )
            // Explicitly disable `on_body_chunk`. The default does nothing.
            .on_body_chunk(())
            .on_eos(|_: Option<&HeaderMap>, _duration: Duration, _span: &Span| {
                tracing::debug!("stream closed");
            })
            .on_failure(
                |ec: ServerErrorsFailureClass, _latency: Duration, span: &Span| {
                    // Called when
                    // - Calling the inner service errored
                    // - Polling `Body` errored
                    // - the response was classified as failure (5xx)
                    // - End of stream was classified as failure
                    span.record("otel.status_code", "ERROR");
                    match ec {
                        ServerErrorsFailureClass::StatusCode(status) => {
                            span.record("http.status_code", status.as_u16());
                            tracing::error!("failed with status {}", status)
                        }
                        ServerErrorsFailureClass::Error(err) => {
                            tracing::error!("failed with error {}", err)
                        }
                    }
                },
            )
            .layer(client);

        let mut hmap: Vec<(HeaderName, HeaderValue)> = vec![];

        // Add the user agent header required by GitHub
        hmap.push((USER_AGENT, HeaderValue::from_str("octocrab").unwrap()));

        for preview in &self.config.previews {
            hmap.push((
                http::header::ACCEPT,
                HeaderValue::from_str(crate::format_preview(preview).as_str()).unwrap(),
            ));
        }

        let auth_state = match self.config.auth {
            Auth::None => AuthState::None,
            Auth::Basic { username, password } => AuthState::BasicAuth { username, password },
            Auth::PersonalToken(token) => {
                hmap.push((
                    http::header::AUTHORIZATION,
                    format!("Bearer {}", token.expose_secret()).parse().unwrap(),
                ));
                AuthState::None
            }
            Auth::App(app_auth) => AuthState::App(app_auth),
            Auth::OAuth(device) => {
                hmap.push((
                    http::header::AUTHORIZATION,
                    format!(
                        "{} {}",
                        device.token_type,
                        &device.access_token.expose_secret()
                    )
                    .parse()
                    .unwrap(),
                ));
                AuthState::None
            }
        };

        for (key, value) in self.config.extra_headers.iter() {
            hmap.push((
                key.clone(),
                HeaderValue::from_str(value.as_str())
                    .map_err(http::Error::from)
                    .context(HttpSnafu)?,
            ));
        }

        let client = ExtraHeadersLayer::new(Arc::new(hmap)).layer(client);

        let client = MapResponseBodyLayer::new(|body| {
            Box::new(http_body::Body::map_err(body, BoxError::from)) as Box<DynBody>
        })
        .layer(client);

        let uri = self
            .config
            .base_uri
            .clone()
            .unwrap_or_else(|| Uri::from_str(GITHUB_BASE_URI).unwrap());

        let client = BaseUriLayer::new(uri).layer(client);

        Ok(Octocrab::new(client, auth_state))
<<<<<<< HEAD
    }
}

pub struct DefaultOctocrabBuilderConfig {
    auth: Auth,
    previews: Vec<&'static str>,
    extra_headers: Vec<(HeaderName, String)>,
    #[cfg(feature = "timeout")]
    connect_timeout: Option<Duration>,
    #[cfg(feature = "timeout")]
    read_timeout: Option<Duration>,
    #[cfg(feature = "timeout")]
    write_timeout: Option<Duration>,
    base_uri: Option<Uri>,
    #[cfg(feature = "retry")]
    retry_config: RetryConfig,
}

impl Default for DefaultOctocrabBuilderConfig {
    fn default() -> Self {
        Self {
            auth: Auth::None,
            previews: Vec::new(),
            extra_headers: Vec::new(),
            #[cfg(feature = "timeout")]
            connect_timeout: None,
            #[cfg(feature = "timeout")]
            read_timeout: None,
            #[cfg(feature = "timeout")]
            write_timeout: None,
            base_uri: None,
            #[cfg(feature = "retry")]
            retry_config: RetryConfig::Simple(3),
        }
    }
}

=======
    }
}

pub struct DefaultOctocrabBuilderConfig {
    auth: Auth,
    previews: Vec<&'static str>,
    extra_headers: Vec<(HeaderName, String)>,
    #[cfg(feature = "timeout")]
    connect_timeout: Option<Duration>,
    #[cfg(feature = "timeout")]
    read_timeout: Option<Duration>,
    #[cfg(feature = "timeout")]
    write_timeout: Option<Duration>,
    base_uri: Option<Uri>,
    #[cfg(feature = "retry")]
    retry_config: RetryConfig,
}

impl Default for DefaultOctocrabBuilderConfig {
    fn default() -> Self {
        Self {
            auth: Auth::None,
            previews: Vec::new(),
            extra_headers: Vec::new(),
            #[cfg(feature = "timeout")]
            connect_timeout: None,
            #[cfg(feature = "timeout")]
            read_timeout: None,
            #[cfg(feature = "timeout")]
            write_timeout: None,
            base_uri: None,
            #[cfg(feature = "retry")]
            retry_config: RetryConfig::Simple(3),
        }
    }
}

>>>>>>> 54e7f767
impl DefaultOctocrabBuilderConfig {
    pub fn new() -> Self {
        Self::default()
    }
}

pub type DynBody = dyn http_body::Body<Data = Bytes, Error = BoxError> + Send + Unpin;

/// A cached API access token (which may be None)
pub struct CachedToken(RwLock<Option<SecretString>>);

impl CachedToken {
    fn clear(&self) {
        *self.0.write().unwrap() = None;
    }
    fn get(&self) -> Option<SecretString> {
        self.0.read().unwrap().clone()
    }
    fn set(&self, value: String) {
        *self.0.write().unwrap() = Some(SecretString::new(value));
    }
}

impl fmt::Debug for CachedToken {
    fn fmt(&self, f: &mut fmt::Formatter<'_>) -> fmt::Result {
        self.0.read().unwrap().fmt(f)
    }
}

impl fmt::Display for CachedToken {
    fn fmt(&self, f: &mut fmt::Formatter<'_>) -> fmt::Result {
        let option = self.0.read().unwrap();
        option
            .as_ref()
            .map(|s| s.expose_secret().fmt(f))
            .unwrap_or_else(|| write!(f, "<none>"))
    }
}

impl Clone for CachedToken {
    fn clone(&self) -> CachedToken {
        CachedToken(RwLock::new(self.0.read().unwrap().clone()))
    }
}

impl Default for CachedToken {
    fn default() -> CachedToken {
        CachedToken(RwLock::new(None))
    }
}

/// State used for authenticate to Github
#[derive(Debug, Clone)]
pub enum AuthState {
    /// No state, although Auth::PersonalToken may have caused
    /// an Authorization HTTP header to be set to provide authentication.
    None,
    /// Basic Auth HTTP. (username:password)
    BasicAuth {
        /// The username
        username: String,
        /// The password
        password: String,
    },
    /// Github App authentication with the given app data
    App(AppAuth),
    /// Authentication via a Github App repo-specific installation
    Installation {
        /// The app authentication data (app ID and private key)
        app: AppAuth,
        /// The installation ID
        installation: InstallationId,
        /// The cached access token, if any
        token: CachedToken,
    },
}

pub type OctocrabService = Buffer<
    BoxService<http::Request<String>, http::Response<hyper::Body>, BoxError>,
    http::Request<String>,
>;

/// The GitHub API client.
#[derive(Clone)]
pub struct Octocrab {
    client: OctocrabService,
    auth_state: AuthState,
}

impl fmt::Debug for Octocrab {
    fn fmt(&self, f: &mut fmt::Formatter<'_>) -> fmt::Result {
        f.debug_struct("Octocrab")
            .field("auth_state", &self.auth_state)
            .finish()
    }
}

/// Defaults for Octocrab:
/// - `base_uri`: `https://api.github.com`
/// - `auth`: `None`
/// - `client`: http client with the `octocrab` user agent.
impl Default for Octocrab {
    fn default() -> Self {
        OctocrabBuilder::default().build().unwrap()
    }
}

/// # Constructors
impl Octocrab {
    /// Returns a new `OctocrabBuilder`.
    pub fn builder() -> OctocrabBuilder<NoSvc, DefaultOctocrabBuilderConfig, NoAuth, NotLayerReady>
    {
        OctocrabBuilder::new_empty().with_config(DefaultOctocrabBuilderConfig::default())
    }

    /// Creates a new `Octocrab`.
    fn new<S, B>(service: S, auth_state: AuthState) -> Self
    where
        S: Service<Request<String>, Response = Response<B>> + Send + 'static,
        S::Future: Send + 'static,
        S::Error: Into<BoxError>,
        B: http_body::Body<Data = bytes::Bytes> + Send + 'static,
        B::Error: Into<BoxError>,
    {
        // Transform response body to `hyper::Body` and use type erased error to avoid type parameters.
        let service = MapResponseBodyLayer::new(|b: B| Body::wrap_stream(b.into_stream()))
            .layer(service)
            .map_err(|e| e.into());

        let service = Buffer::new(BoxService::new(service), 1024);

        Self {
            client: service,
            auth_state,
        }
    }

    /// Returns a new `Octocrab` based on the current builder but
    /// authorizing via a specific installation ID.
    /// Typically you will first construct an `Octocrab` using
    /// `OctocrabBuilder::app` to authenticate as your Github App,
    /// then obtain an installation ID, and then pass that here to
    /// obtain a new `Octocrab` with which you can make API calls
    /// with the permissions of that installation.
    pub fn installation(&self, id: InstallationId) -> Octocrab {
        let app_auth = if let AuthState::App(ref app_auth) = self.auth_state {
            app_auth.clone()
        } else {
            panic!("Github App authorization is required to target an installation");
        };
        Octocrab {
            client: self.client.clone(),
            auth_state: AuthState::Installation {
                app: app_auth,
                installation: id,
                token: CachedToken::default(),
            },
        }
    }

    /// Similar to `installation`, but also eagerly caches the installation
    /// token and returns the token. The returned token can be used to make
    /// https git requests to e.g. clone repositories that the installation
    /// has access to.
    ///
    /// See also https://docs.github.com/en/developers/apps/building-github-apps/authenticating-with-github-apps#http-based-git-access-by-an-installation
    pub async fn installation_and_token(
        &self,
        id: InstallationId,
    ) -> Result<(Octocrab, SecretString)> {
        let crab = self.installation(id);
        let token = crab.request_installation_auth_token().await?;
        Ok((crab, token))
    }
}

/// # GitHub API Methods
impl Octocrab {
    /// Creates a new [`actions::ActionsHandler`] for accessing information from
    /// GitHub Actions.
    pub fn actions(&self) -> actions::ActionsHandler {
        actions::ActionsHandler::new(self)
    }

    /// Creates a [`current::CurrentAuthHandler`] that allows you to access
    /// information about the current authenticated user.
    pub fn current(&self) -> current::CurrentAuthHandler {
        current::CurrentAuthHandler::new(self)
    }

    /// Creates a [`activity::ActivityHandler`] for the current authenticated user.
    pub fn activity(&self) -> activity::ActivityHandler {
        activity::ActivityHandler::new(self)
    }

    /// Creates a new [`apps::AppsRequestHandler`] for the currently authenticated app.
    pub fn apps(&self) -> apps::AppsRequestHandler {
        apps::AppsRequestHandler::new(self)
    }

    /// Creates a [`gitignore::GitignoreHandler`] for accessing information
    /// about `gitignore`.
    pub fn gitignore(&self) -> gitignore::GitignoreHandler {
        gitignore::GitignoreHandler::new(self)
    }

    /// Creates a [`issues::IssueHandler`] for the repo specified at `owner/repo`,
    /// that allows you to access GitHub's issues API.
    pub fn issues(
        &self,
        owner: impl Into<String>,
        repo: impl Into<String>,
    ) -> issues::IssueHandler {
        issues::IssueHandler::new(self, owner.into(), repo.into())
    }

    /// Creates a [`commits::CommitHandler`] for the repo specified at `owner/repo`,
    pub fn commits(
        &self,
        owner: impl Into<String>,
        repo: impl Into<String>,
    ) -> commits::CommitHandler {
        commits::CommitHandler::new(self, owner.into(), repo.into())
    }

    /// Creates a [`licenses::LicenseHandler`].
    pub fn licenses(&self) -> licenses::LicenseHandler {
        licenses::LicenseHandler::new(self)
    }

    /// Creates a [`markdown::MarkdownHandler`].
    pub fn markdown(&self) -> markdown::MarkdownHandler {
        markdown::MarkdownHandler::new(self)
    }

    /// Creates an [`orgs::OrgHandler`] for the specified organization,
    /// that allows you to access GitHub's organization API.
    pub fn orgs(&self, owner: impl Into<String>) -> orgs::OrgHandler {
        orgs::OrgHandler::new(self, owner.into())
    }

    /// Creates a [`pulls::PullRequestHandler`] for the repo specified at
    /// `owner/repo`, that allows you to access GitHub's pull request API.
    pub fn pulls(
        &self,
        owner: impl Into<String>,
        repo: impl Into<String>,
    ) -> pulls::PullRequestHandler {
        pulls::PullRequestHandler::new(self, owner.into(), repo.into())
    }

    /// Creates a [`repos::RepoHandler`] for the repo specified at `owner/repo`,
    /// that allows you to access GitHub's repository API.
    pub fn repos(&self, owner: impl Into<String>, repo: impl Into<String>) -> repos::RepoHandler {
        repos::RepoHandler::new(self, owner.into(), repo.into())
    }

    /// Creates a [`search::SearchHandler`] that allows you to construct general queries
    /// to GitHub's API.
    pub fn search(&self) -> search::SearchHandler {
        search::SearchHandler::new(self)
    }

    /// Creates a [`teams::TeamHandler`] for the specified organization that allows
    /// you to access GitHub's teams API.
    pub fn teams(&self, owner: impl Into<String>) -> teams::TeamHandler {
        teams::TeamHandler::new(self, owner.into())
    }

    /// Creates a [`workflows::WorkflowsHandler`] for the specified repository that allows
    /// you to access GitHub's workflows API.
    pub fn workflows(
        &self,
        owner: impl Into<String>,
        repo: impl Into<String>,
    ) -> workflows::WorkflowsHandler {
        workflows::WorkflowsHandler::new(self, owner.into(), repo.into())
    }

    /// Creates an [`events::EventsBuilder`] that allows you to access
    /// GitHub's events API.
    pub fn events(&self) -> events::EventsBuilder {
        events::EventsBuilder::new(self)
    }

    /// Creates a [`gists::GistsHandler`] that allows you to access
    /// GitHub's Gists API.
    pub fn gists(&self) -> gists::GistsHandler {
        gists::GistsHandler::new(self)
    }

    /// Creates a [`ratelimit::RateLimitHandler`] that returns the API rate limit.
    pub fn ratelimit(&self) -> ratelimit::RateLimitHandler {
        ratelimit::RateLimitHandler::new(self)
    }
}

/// # GraphQL API.
impl Octocrab {
    /// Sends a graphql query to GitHub, and deserialises the response
    /// from JSON.
    /// ```no_run
    ///# async fn run() -> octocrab::Result<()> {
    /// let response: serde_json::Value = octocrab::instance()
    ///     .graphql("query { viewer { login }}")
    ///     .await?;
    ///# Ok(())
    ///# }
    /// ```
    pub async fn graphql<R: crate::FromResponse>(
        &self,
        body: &(impl serde::Serialize + ?Sized),
    ) -> crate::Result<R> {
        self.post(
            "graphql",
            Some(&serde_json::json!({
                "query": body,
            })),
        )
        .await
    }
}

/// # HTTP Methods
/// A collection of different of HTTP methods to use with Octocrab's
/// configuration (Authenication, etc.). All of the HTTP methods (`get`, `post`,
/// etc.) perform some amount of pre-processing such as making relative urls
/// absolute, and post processing such as mapping any potential GitHub errors
/// into `Err()` variants, and deserializing the response body.
///
/// This isn't always ideal when working with GitHub's API and as such there are
/// additional methods available prefixed with `_` (e.g.  `_get`, `_post`,
/// etc.) that perform no pre or post processing and directly return the
/// `http::Response` struct.
impl Octocrab {
    /// Send a `POST` request to `route` with an optional body, returning the body
    /// of the response.
    pub async fn post<P: Serialize + ?Sized, R: FromResponse>(
        &self,
        route: impl AsRef<str>,
        body: Option<&P>,
    ) -> Result<R> {
        let response = self
            ._post(self.parameterized_uri(route, None::<&()>)?, body)
            .await?;
        R::from_response(crate::map_github_error(response).await?).await
    }

    /// Send a `POST` request with no additional pre/post-processing.
    pub async fn _post<P: Serialize + ?Sized>(
        &self,
        uri: impl TryInto<http::Uri>,
        body: Option<&P>,
    ) -> Result<http::Response<hyper::Body>> {
        let uri = uri
            .try_into()
            .map_err(|_| UriParseError {})
            .context(UriParseSnafu)?;
        let request = Builder::new().method(Method::POST).uri(uri);
        let request = self.build_request(request, body)?;
        self.execute(request).await
    }

    /// Send a `GET` request to `route` with optional query parameters, returning
    /// the body of the response.
    pub async fn get<R, A, P>(&self, route: A, parameters: Option<&P>) -> Result<R>
    where
        A: AsRef<str>,
        P: Serialize + ?Sized,
        R: FromResponse,
    {
        self.get_with_headers(route, parameters, None).await
    }

    /// Send a `GET` request with no additional post-processing.
    pub async fn _get(&self, uri: impl TryInto<Uri>) -> Result<http::Response<hyper::Body>> {
        self._get_with_headers(uri, None).await
    }

    /// Convenience method to accept any &str, and attempt to convert it to a Uri.
    /// the method also attempts to serialize any parameters into a query string, and append it to the uri.
    fn parameterized_uri<A, P>(&self, uri: A, parameters: Option<&P>) -> Result<Uri>
    where
        A: AsRef<str>,
        P: Serialize + ?Sized,
    {
        let mut uri = uri.as_ref().to_string();
        if let Some(parameters) = parameters {
            if uri.contains('?') {
                uri = format!("{uri}&");
            } else {
                uri = format!("{uri}?");
            }
            uri = format!(
                "{}{}",
                uri,
                serde_urlencoded::to_string(parameters)
                    .context(SerdeUrlEncodedSnafu)?
                    .as_str()
            );
        }
        let uri = Uri::from_str(uri.as_str()).context(UriSnafu);
        uri
    }

    pub async fn body_to_string(&self, res: http::Response<Body>) -> Result<String> {
        let body_bytes = body::to_bytes(res.into_body()).await.context(HyperSnafu)?;
        String::from_utf8(body_bytes.to_vec()).context(InvalidUtf8Snafu)
    }

    /// Send a `GET` request to `route` with optional query parameters and headers, returning
    /// the body of the response.
    pub async fn get_with_headers<R, A, P>(
        &self,
        route: A,
        parameters: Option<&P>,
        headers: Option<http::header::HeaderMap>,
    ) -> Result<R>
    where
        A: AsRef<str>,
        P: Serialize + ?Sized,
        R: FromResponse,
    {
        let response = self
            ._get_with_headers(self.parameterized_uri(route, parameters)?, headers)
            .await?;
        R::from_response(crate::map_github_error(response).await?).await
    }

    /// Send a `GET` request including option to set headers, with no additional post-processing.
    pub async fn _get_with_headers(
        &self,
        uri: impl TryInto<Uri>,
        headers: Option<http::header::HeaderMap>,
    ) -> Result<http::Response<hyper::Body>> {
        let uri = uri
            .try_into()
            .map_err(|_| UriParseError {})
            .context(UriParseSnafu)?;
        let mut request = Builder::new().method(Method::GET).uri(uri);
        if let Some(headers) = headers {
            for (key, value) in headers.iter() {
                request = request.header(key, value);
            }
        }
        let request = self.build_request(request, None::<&()>)?;
        self.execute(request).await
    }

    /// Send a `PATCH` request to `route` with optional query parameters,
    /// returning the body of the response.
    pub async fn patch<R, A, B>(&self, route: A, body: Option<&B>) -> Result<R>
    where
        A: AsRef<str>,
        B: Serialize + ?Sized,
        R: FromResponse,
    {
        let response = self
            ._patch(self.parameterized_uri(route, None::<&()>)?, body)
            .await?;
        R::from_response(crate::map_github_error(response).await?).await
    }

    /// Send a `PATCH` request with no additional post-processing.
    pub async fn _patch<B: Serialize + ?Sized>(
        &self,
        uri: impl TryInto<Uri>,
        body: Option<&B>,
    ) -> Result<http::Response<hyper::Body>> {
        let uri = uri
            .try_into()
            .map_err(|_| UriParseError {})
            .context(UriParseSnafu)?;
        let request = Builder::new().method(Method::PATCH).uri(uri);
        let request = self.build_request(request, body)?;
        self.execute(request).await
    }

    /// Send a `PUT` request to `route` with optional query parameters,
    /// returning the body of the response.
    pub async fn put<R, A, B>(&self, route: A, body: Option<&B>) -> Result<R>
    where
        A: AsRef<str>,
        B: Serialize + ?Sized,
        R: FromResponse,
    {
        let response = self
            ._put(self.parameterized_uri(route, None::<&()>)?, body)
            .await?;
        R::from_response(crate::map_github_error(response).await?).await
    }

    /// Send a `PATCH` request with no additional post-processing.
    pub async fn _put<B: Serialize + ?Sized>(
        &self,
        uri: impl TryInto<Uri>,
<<<<<<< HEAD
        body: Option<&B>,
    ) -> Result<http::Response<hyper::Body>> {
        let uri = uri
            .try_into()
            .map_err(|_| UriParseError {})
            .context(UriParseSnafu)?;
        let request = Builder::new().method(Method::PUT).uri(uri);
        let request = self.build_request(request, body)?;
        self.execute(request).await
    }

    pub fn build_request<B: Serialize + ?Sized>(
        &self,
        mut builder: Builder,
        body: Option<&B>,
=======
        body: Option<&B>,
    ) -> Result<http::Response<hyper::Body>> {
        let uri = uri
            .try_into()
            .map_err(|_| UriParseError {})
            .context(UriParseSnafu)?;
        let request = Builder::new().method(Method::PUT).uri(uri);
        let request = self.build_request(request, body)?;
        self.execute(request).await
    }

    pub fn build_request<B: Serialize + ?Sized>(
        &self,
        mut builder: Builder,
        body: Option<&B>,
>>>>>>> 54e7f767
    ) -> Result<http::Request<String>> {
        // Since Octocrab doesn't require streamable bodies(aka, file upload) because it is serde::Serialize),
        // we can just use String body, since it is both http_body::Body(required by Hyper::Client), and Clone(required by BoxService).

        // In case octocrab needs to support cases where body is strictly streamable, it should use something like reqwest::Body,
        // since it differentiates between retryable bodies, and streams(aka, it implements try_clone(), which is needed for middlewares like retry).

        if let Some(body) = body {
            builder = builder.header(http::header::CONTENT_TYPE, "application/json");
            let request = builder
                .body(serde_json::to_string(body).context(SerdeSnafu)?)
                .context(HttpSnafu)?;
            Ok(request)
        } else {
            Ok(builder.body(String::new()).context(HttpSnafu)?)
        }
    }

    /// Send a `DELETE` request to `route` with optional query parameters,
    /// returning the body of the response.
    pub async fn delete<R, A, P>(&self, route: A, parameters: Option<&P>) -> Result<R>
    where
        A: AsRef<str>,
        P: Serialize + ?Sized,
        R: FromResponse,
    {
        let response = self
            ._delete(self.parameterized_uri(route, parameters)?)
            .await?;
        R::from_response(crate::map_github_error(response).await?).await
    }

    /// Send a `DELETE` request with no additional post-processing.
    pub async fn _delete(&self, uri: impl TryInto<Uri>) -> Result<http::Response<hyper::Body>> {
        let uri = uri
            .try_into()
            .map_err(|_| UriParseError {})
            .context(UriParseSnafu)?;
        let request =
            self.build_request(Builder::new().method(Method::DELETE).uri(uri), None::<&()>)?;

        self.execute(request).await
    }

    /// Requests a fresh installation auth token and caches it. Returns the token.
    async fn request_installation_auth_token(&self) -> Result<SecretString> {
        let (app, installation, token) = if let AuthState::Installation {
            ref app,
            installation,
            ref token,
        } = self.auth_state
        {
            (app, installation, token)
        } else {
            panic!("Installation not configured");
        };
        let mut request = Builder::new();
        let mut sensitive_value =
            HeaderValue::from_str(format!("Bearer {}", app.generate_bearer_token()?).as_str())
                .map_err(http::Error::from)
                .context(HttpSnafu)?;

        let uri = http::Uri::builder()
            .path_and_query(format!("/app/installations/{installation}/access_tokens"))
            .build()
            .context(HttpSnafu)?;

        sensitive_value.set_sensitive(true);
        request = request
            .header(hyper::header::AUTHORIZATION, sensitive_value)
            .method(http::Method::POST)
            .uri(uri);
        let response = self
            .send(request.body(String::new()).context(HttpSnafu)?)
            .await?;
        let _status = response.status();

        let token_object =
            InstallationToken::from_response(crate::map_github_error(response).await?).await?;
        token.set(token_object.token.clone());
        Ok(SecretString::new(token_object.token))
<<<<<<< HEAD
    }

    /// Send the given request to the underlying service
    pub async fn send(&self, request: Request<String>) -> Result<http::Response<hyper::Body>> {
        let mut svc = self.client.clone();
        let response: Response<Body> = svc
            .ready()
            .await
            .context(ServiceSnafu)?
            .call(request)
            .await
            .context(ServiceSnafu)?;
        Ok(response)
        //todo: attempt to downcast error to something more specific before returning. (Currently having trouble with this because I am not accustomed with snafu)
        // map_err(|err| {
        //     // Error decorating request
        //     err.downcast::<Error>()
        //         .map(|e| *e)
        //         // Error requesting
        //         .or_else(|err| err.downcast::<hyper::Error>().map(|err| Error::HyperError(*err)))
        //         // Error from another middleware
        //         .unwrap_or_else(|err| Error::Service(err))
        // })?;
    }

=======
    }

    /// Send the given request to the underlying service
    pub async fn send(&self, request: Request<String>) -> Result<http::Response<hyper::Body>> {
        let mut svc = self.client.clone();
        let response: Response<Body> = svc
            .ready()
            .await
            .context(ServiceSnafu)?
            .call(request)
            .await
            .context(ServiceSnafu)?;
        Ok(response)
        //todo: attempt to downcast error to something more specific before returning. (Currently having trouble with this because I am not accustomed with snafu)
        // map_err(|err| {
        //     // Error decorating request
        //     err.downcast::<Error>()
        //         .map(|e| *e)
        //         // Error requesting
        //         .or_else(|err| err.downcast::<hyper::Error>().map(|err| Error::HyperError(*err)))
        //         // Error from another middleware
        //         .unwrap_or_else(|err| Error::Service(err))
        // })?;
    }

>>>>>>> 54e7f767
    /// Execute the given `request` using octocrab's Client.
    pub async fn execute(
        &self,
        request: http::Request<String>,
    ) -> Result<http::Response<hyper::Body>> {
        let (mut parts, body) = request.into_parts();
        // Saved request that we can retry later if necessary
        let auth_header: Option<HeaderValue> = match self.auth_state {
            AuthState::None => None,
            AuthState::App(ref app) => Some(
                HeaderValue::from_str(format!("Bearer {}", app.generate_bearer_token()?).as_str())
                    .map_err(http::Error::from)
                    .context(HttpSnafu)?,
            ),
            AuthState::BasicAuth {
                ref username,
                ref password,
            } => {
                // Equivalent implementation of: https://github.com/seanmonstar/reqwest/blob/df2b3baadc1eade54b1c22415792b778442673a4/src/util.rs#L3-L23
                use base64::prelude::BASE64_STANDARD;
                use base64::write::EncoderWriter;

                let mut buf = b"Basic ".to_vec();
                {
                    let mut encoder = EncoderWriter::new(&mut buf, &BASE64_STANDARD);
                    write!(encoder, "{}:{}", username, password)
                        .expect("writing to a Vec never fails");
                }
                Some(HeaderValue::from_bytes(&buf).expect("base64 is always valid HeaderValue"))
            }
            AuthState::Installation { ref token, .. } => {
                let token = if let Some(token) = token.get() {
                    token
                } else {
                    self.request_installation_auth_token().await?
                };

                Some(
                    HeaderValue::from_str(format!("Bearer {}", token.expose_secret()).as_str())
                        .map_err(http::Error::from)
                        .context(HttpSnafu)?,
                )
            }
        };

        if let Some(mut auth_header) = auth_header {
            auth_header.set_sensitive(true);
            parts
                .headers
                .insert(hyper::header::AUTHORIZATION, auth_header);
        }

        let request = http::Request::from_parts(parts, body);

        let response = self.send(request).await?;

        let status = response.status();
        if StatusCode::UNAUTHORIZED == status {
            if let AuthState::Installation { ref token, .. } = self.auth_state {
                token.clear();
            }
        }
        Ok(response)
    }
}

/// # Utility Methods
impl Octocrab {
    /// A convenience method to get a page of results (if present).
    pub async fn get_page<R: serde::de::DeserializeOwned>(
        &self,
        uri: &Option<Uri>,
    ) -> crate::Result<Option<Page<R>>> {
        match uri {
            Some(uri) => self.get(uri.to_string(), None::<&()>).await.map(Some),
            None => Ok(None),
        }
    }

    /// A convenience method to get all the results starting at a given
    /// page.
    pub async fn all_pages<R: serde::de::DeserializeOwned>(
        &self,
        mut page: Page<R>,
    ) -> crate::Result<Vec<R>> {
        let mut ret = page.take_items();
        while let Some(mut next_page) = self.get_page(&page.next).await? {
            ret.append(&mut next_page.take_items());
            page = next_page;
        }
        Ok(ret)
    }
}

#[cfg(test)]
mod tests {
    // tokio runtime seems to be needed for tower: https://users.rust-lang.org/t/no-reactor-running-when-calling-runtime-spawn/81256
    #[tokio::test]
    async fn parametrize_uri_valid() {
        //Previously, invalid characters were handled by url lib's parse function.
        //Todo: should we handle encoding of uri routes ourselves?
        let uri = crate::instance()
            .parameterized_uri("/help%20world", None::<&()>)
            .unwrap();
        assert_eq!(uri.path(), "/help%20world");
    }

    #[tokio::test]
    async fn extra_headers() {
        use http::header::HeaderName;
        use wiremock::{matchers, Mock, MockServer, ResponseTemplate};
        let response = ResponseTemplate::new(304).append_header("etag", "\"abcd\"");
        let mock_server = MockServer::start().await;
        Mock::given(matchers::method("GET"))
            .and(matchers::path_regex(".*"))
            .and(matchers::header("x-test1", "hello"))
            .and(matchers::header("x-test2", "goodbye"))
            .respond_with(response)
            .expect(1)
            .mount(&mock_server)
            .await;
        crate::OctocrabBuilder::default()
            .base_uri(mock_server.uri())
            .unwrap()
            .add_header(HeaderName::from_static("x-test1"), "hello".to_string())
            .add_header(HeaderName::from_static("x-test2"), "goodbye".to_string())
            .build()
            .unwrap()
            .repos("XAMPPRocky", "octocrab")
            .events()
            .send()
            .await
            .unwrap();
    }
}<|MERGE_RESOLUTION|>--- conflicted
+++ resolved
@@ -196,6 +196,7 @@
     tokio::io::{AsyncRead, AsyncWrite},
 };
 
+
 use tower_http::{classify::ServerErrorsFailureClass, map_response_body::MapResponseBodyLayer};
 
 #[cfg(feature = "tracing")]
@@ -205,19 +206,12 @@
     HttpSnafu, HyperSnafu, InvalidUtf8Snafu, SerdeSnafu, SerdeUrlEncodedSnafu, ServiceSnafu,
     UriParseError, UriParseSnafu, UriSnafu,
 };
-<<<<<<< HEAD
-use tracing::Span;
-
-use crate::error::{
-    EncoderSnafu, HttpSnafu, HyperSnafu, InvalidUtf8Snafu, OpenSSLStackSnafu, SerdeSnafu,
-    SerdeUrlEncodedSnafu, ServiceSnafu, UriParseError, UriParseSnafu,
-};
-=======
->>>>>>> 54e7f767
+
 use crate::service::middleware::base_uri::BaseUriLayer;
 use crate::service::middleware::extra_headers::ExtraHeadersLayer;
 
 use crate::service::middleware::retry::RetryConfig;
+
 use auth::{AppAuth, Auth};
 use models::{AppId, InstallationId, InstallationToken};
 
@@ -335,7 +329,6 @@
     auth: Auth,
     config: Config,
     _layer_ready: PhantomData<LayerReady>,
-<<<<<<< HEAD
 }
 
 //Indicates weather the builder supports config
@@ -362,34 +355,6 @@
     }
 }
 
-=======
-}
-
-//Indicates weather the builder supports config
-pub struct NoConfig {}
-
-//Indicates weather the builder supports service that is already inside builder
-pub struct NoSvc {}
-
-//Indicates weather builder supports with_layer(This is somewhat redundant given NoSvc exists, but we have to use this until specialization is stable)
-pub struct NotLayerReady {}
-pub struct LayerReady {}
-
-//Indicates weather the builder supports auth
-pub struct NoAuth {}
-
-impl OctocrabBuilder<NoSvc, NoConfig, NoAuth, NotLayerReady> {
-    pub fn new_empty() -> Self {
-        OctocrabBuilder {
-            service: NoSvc {},
-            auth: NoAuth {},
-            config: NoConfig {},
-            _layer_ready: PhantomData,
-        }
-    }
-}
-
->>>>>>> 54e7f767
 impl OctocrabBuilder<NoSvc, DefaultOctocrabBuilderConfig, NoAuth, NotLayerReady> {
     pub fn new() -> Self {
         OctocrabBuilder::default()
@@ -699,7 +664,6 @@
         let client = BaseUriLayer::new(uri).layer(client);
 
         Ok(Octocrab::new(client, auth_state))
-<<<<<<< HEAD
     }
 }
 
@@ -737,45 +701,6 @@
     }
 }
 
-=======
-    }
-}
-
-pub struct DefaultOctocrabBuilderConfig {
-    auth: Auth,
-    previews: Vec<&'static str>,
-    extra_headers: Vec<(HeaderName, String)>,
-    #[cfg(feature = "timeout")]
-    connect_timeout: Option<Duration>,
-    #[cfg(feature = "timeout")]
-    read_timeout: Option<Duration>,
-    #[cfg(feature = "timeout")]
-    write_timeout: Option<Duration>,
-    base_uri: Option<Uri>,
-    #[cfg(feature = "retry")]
-    retry_config: RetryConfig,
-}
-
-impl Default for DefaultOctocrabBuilderConfig {
-    fn default() -> Self {
-        Self {
-            auth: Auth::None,
-            previews: Vec::new(),
-            extra_headers: Vec::new(),
-            #[cfg(feature = "timeout")]
-            connect_timeout: None,
-            #[cfg(feature = "timeout")]
-            read_timeout: None,
-            #[cfg(feature = "timeout")]
-            write_timeout: None,
-            base_uri: None,
-            #[cfg(feature = "retry")]
-            retry_config: RetryConfig::Simple(3),
-        }
-    }
-}
-
->>>>>>> 54e7f767
 impl DefaultOctocrabBuilderConfig {
     pub fn new() -> Self {
         Self::default()
@@ -1272,7 +1197,6 @@
     pub async fn _put<B: Serialize + ?Sized>(
         &self,
         uri: impl TryInto<Uri>,
-<<<<<<< HEAD
         body: Option<&B>,
     ) -> Result<http::Response<hyper::Body>> {
         let uri = uri
@@ -1288,23 +1212,6 @@
         &self,
         mut builder: Builder,
         body: Option<&B>,
-=======
-        body: Option<&B>,
-    ) -> Result<http::Response<hyper::Body>> {
-        let uri = uri
-            .try_into()
-            .map_err(|_| UriParseError {})
-            .context(UriParseSnafu)?;
-        let request = Builder::new().method(Method::PUT).uri(uri);
-        let request = self.build_request(request, body)?;
-        self.execute(request).await
-    }
-
-    pub fn build_request<B: Serialize + ?Sized>(
-        &self,
-        mut builder: Builder,
-        body: Option<&B>,
->>>>>>> 54e7f767
     ) -> Result<http::Request<String>> {
         // Since Octocrab doesn't require streamable bodies(aka, file upload) because it is serde::Serialize),
         // we can just use String body, since it is both http_body::Body(required by Hyper::Client), and Clone(required by BoxService).
@@ -1386,7 +1293,6 @@
             InstallationToken::from_response(crate::map_github_error(response).await?).await?;
         token.set(token_object.token.clone());
         Ok(SecretString::new(token_object.token))
-<<<<<<< HEAD
     }
 
     /// Send the given request to the underlying service
@@ -1412,33 +1318,6 @@
         // })?;
     }
 
-=======
-    }
-
-    /// Send the given request to the underlying service
-    pub async fn send(&self, request: Request<String>) -> Result<http::Response<hyper::Body>> {
-        let mut svc = self.client.clone();
-        let response: Response<Body> = svc
-            .ready()
-            .await
-            .context(ServiceSnafu)?
-            .call(request)
-            .await
-            .context(ServiceSnafu)?;
-        Ok(response)
-        //todo: attempt to downcast error to something more specific before returning. (Currently having trouble with this because I am not accustomed with snafu)
-        // map_err(|err| {
-        //     // Error decorating request
-        //     err.downcast::<Error>()
-        //         .map(|e| *e)
-        //         // Error requesting
-        //         .or_else(|err| err.downcast::<hyper::Error>().map(|err| Error::HyperError(*err)))
-        //         // Error from another middleware
-        //         .unwrap_or_else(|err| Error::Service(err))
-        // })?;
-    }
-
->>>>>>> 54e7f767
     /// Execute the given `request` using octocrab's Client.
     pub async fn execute(
         &self,
