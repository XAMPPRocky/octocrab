--- conflicted
+++ resolved
@@ -78,13 +78,8 @@
 //!
 //! ```no_run
 //! # async fn run() -> octocrab::Result<()> {
-<<<<<<< HEAD
-//! let user: octocrab::models::User = octocrab::instance()
+//! let user: octocrab::models::Author = octocrab::instance()
 //!     .get("/user", None::<&()>)
-=======
-//! let user: octocrab::models::Author = octocrab::instance()
-//!     .get("user", None::<&()>)
->>>>>>> a546dcfd
 //!     .await?;
 //! # Ok(())
 //! # }
