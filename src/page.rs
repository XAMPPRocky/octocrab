--- conflicted
+++ resolved
@@ -1,20 +1,12 @@
 use http::Uri;
 use hyper::body;
-<<<<<<< HEAD
-
-=======
->>>>>>> 54e7f767
 use std::slice::Iter;
 use std::str::FromStr;
 
 use crate::error;
 use crate::error::{SerdeSnafu, UriSnafu};
 use hyperx::header::TypedHeaders;
-<<<<<<< HEAD
-use snafu::{GenerateImplicitData, ResultExt};
-=======
 use snafu::ResultExt;
->>>>>>> 54e7f767
 use url::form_urlencoded;
 
 cfg_if::cfg_if! {
@@ -240,11 +232,7 @@
     last: Option<Uri>,
 }
 
-<<<<<<< HEAD
 fn get_links(headers: &http::header::HeaderMap) -> crate::Result<HeaderLinks> {
-=======
-fn get_links(response: &http::Response<hyper::Body>) -> crate::Result<HeaderLinks> {
->>>>>>> 54e7f767
     let mut first = None;
     let mut prev = None;
     let mut next = None;
@@ -265,7 +253,6 @@
                     first = Some(Uri::from_str(value.link()).context(UriSnafu)?)
                 }
 
-<<<<<<< HEAD
                     if name == "rel" {
                         match value {
                             "first" => first = Some(Uri::from_str(url).context(UriSnafu)?),
@@ -278,10 +265,6 @@
                             ),
                         }
                     }
-=======
-                if relations.contains(&hyperx::header::RelationType::Last) {
-                    last = Some(Uri::from_str(value.link()).context(UriSnafu)?)
->>>>>>> 54e7f767
                 }
             }
         }
