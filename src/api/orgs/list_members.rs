--- conflicted
+++ resolved
@@ -31,14 +31,8 @@
         self
     }
 
-<<<<<<< HEAD
-    pub async fn send(self) -> crate::Result<crate::Page<crate::models::User>> {
-        let route = format!("/orgs/{org}/members", org = self.handler.owner);
-        self.handler.crab.get(route, Some(&self)).await
-=======
     pub async fn send(self) -> crate::Result<crate::Page<crate::models::Author>> {
-        let url = format!("orgs/{org}/members", org = self.handler.owner);
-        self.handler.crab.get(url, Some(&self)).await
->>>>>>> a546dcfd
+    let route = format!("/orgs/{org}/members", org = self.handler.owner);
+    self.handler.crab.get(route, Some(&self)).await
     }
 }