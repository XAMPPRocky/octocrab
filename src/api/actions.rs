--- conflicted
+++ resolved
@@ -68,23 +68,16 @@
         if let Some(etag) = self.etag {
             EntityTag::insert_if_none_match_header(&mut headers, etag)?;
         }
-<<<<<<< HEAD
-
-=======
->>>>>>> 54e7f767
+
         let request = self
             .crab
             .build_request(Builder::new().method(Method::GET).uri(uri), None::<&()>)?;
         let response = self.crab.execute(request).await?;
-<<<<<<< HEAD
-        let etag = EntityTag::extract_from_response(&response);
-=======
         let etag = response
             .headers()
             .decode::<ETag>()
             .ok()
             .map(|ETag(tag)| tag);
->>>>>>> 54e7f767
         if response.status() == StatusCode::NOT_MODIFIED {
             Ok(Etagged { etag, value: None })
         } else {
