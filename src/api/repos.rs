//! The repositories API.

use http::header::ACCEPT;
use http::request::Builder;
use http::Uri;
use snafu::ResultExt;

mod branches;
mod commits;
pub mod events;
mod file;
pub mod forks;
mod generate;
mod pulls;
pub mod releases;
mod stargazers;
mod status;
mod tags;

use crate::error::HttpSnafu;
use crate::{models, params, Octocrab, Result};
pub use branches::ListBranchesBuilder;
pub use commits::ListCommitsBuilder;
pub use file::{DeleteFileBuilder, GetContentBuilder, UpdateFileBuilder};
pub use generate::GenerateRepositoryBuilder;
pub use pulls::ListPullsBuilder;
pub use releases::ReleasesHandler;
pub use stargazers::ListStarGazersBuilder;
pub use status::{CreateStatusBuilder, ListStatusesBuilder};
pub use tags::ListTagsBuilder;

/// Handler for GitHub's repository API.
///
/// Created with [`Octocrab::repos`].
pub struct RepoHandler<'octo> {
    crab: &'octo Octocrab,
    owner: String,
    repo: String,
}

impl<'octo> RepoHandler<'octo> {
    pub(crate) fn new(crab: &'octo Octocrab, owner: String, repo: String) -> Self {
        Self { crab, owner, repo }
    }

    /// Get's a repository's license.
    /// ```no_run
    /// # async fn run() -> octocrab::Result<()> {
    /// let license = octocrab::instance().repos("owner", "repo").license().await?;
    /// # Ok(())
    /// # }
    /// ```
    pub async fn license(&self) -> Result<models::repos::Content> {
        let route = format!(
            "/repos/{owner}/{repo}/license",
            owner = self.owner,
            repo = self.repo,
        );

        self.crab.get(route, None::<&()>).await
    }

    /// Get's a repository's public key.
    /// ```no_run
    /// # async fn run() -> octocrab::Result<()> {
    /// let public_key = octocrab::instance().repos("owner", "repo").public_key().await?;
    /// # Ok(())
    /// # }
    /// ```
    pub async fn public_key(&self) -> Result<models::PublicKey> {
        let route = format!(
            "/repos/{owner}/{repo}/actions/secrets/public-key",
            owner = self.owner,
            repo = self.repo,
        );

        self.crab.get(route, None::<&()>).await
    }

    /// Fetches a single repository.
    /// ```no_run
    /// # async fn run() -> octocrab::Result<()> {
    /// let repo = octocrab::instance()
    ///     .repos("owner", "repo")
    ///     .get()
    ///     .await?;
    /// # Ok(())
    /// # }
    /// ```
    pub async fn get(&self) -> Result<models::Repository> {
        let route = format!(
            "/repos/{owner}/{repo}",
            owner = self.owner,
            repo = self.repo,
        );
        self.crab.get(route, None::<&()>).await
    }

    /// Fetches a repository's metrics.
    /// ```no_run
    /// # async fn run() -> octocrab::Result<()> {
    /// let repo = octocrab::instance()
    ///     .repos("owner", "repo")
    ///     .get_community_profile_metrics()
    ///     .await?;
    /// # Ok(())
    /// # }
    /// ```
    pub async fn get_community_profile_metrics(&self) -> Result<models::RepositoryMetrics> {
        let route = format!(
            "/repos/{owner}/{repo}/community/profile",
            owner = self.owner,
            repo = self.repo,
        );
        self.crab.get(route, None::<&()>).await
    }

    /// Fetches a single reference in the Git database.
    /// ```no_run
    /// # async fn run() -> octocrab::Result<()> {
    /// use octocrab::params::repos::Reference;
    ///
    /// let master = octocrab::instance()
    ///     .repos("owner", "repo")
    ///     .get_ref(&Reference::Branch("master".to_string()))
    ///     .await?;
    /// # Ok(())
    /// # }
    /// ```
    pub async fn get_ref(
        &self,
        reference: &params::repos::Reference,
    ) -> Result<models::repos::Ref> {
        let route = format!(
            "/repos/{owner}/{repo}/git/ref/{reference}",
            owner = self.owner,
            repo = self.repo,
            reference = reference.ref_url(),
        );
        self.crab.get(route, None::<&()>).await
    }

    /// Fetches information about a git tag with the given `tag_sha`.
    /// ```no_run
    /// # async fn run() -> octocrab::Result<()> {
    /// use octocrab::params::repos::Reference;
    ///
    /// let master = octocrab::instance()
    ///     .repos("owner", "repo")
    ///     .get_tag("402b2026a41b26b691c429ddb0b9c27a31b27a6b")
    ///     .await?;
    /// # Ok(())
    /// # }
    /// ```
    pub async fn get_tag(&self, tag_sha: impl Into<String>) -> Result<models::repos::GitTag> {
        let route = format!(
            "/repos/{owner}/{repo}/git/tags/{tag_sha}",
            owner = self.owner,
            repo = self.repo,
            tag_sha = tag_sha.into(),
        );
        self.crab.get(route, None::<&()>).await
    }

    /// Creates a new reference for the repository.
    /// ```no_run
    /// # async fn run() -> octocrab::Result<()> {
    /// # let master_sha = "";
    /// use octocrab::params::repos::Reference;
    ///
    /// // Given the SHA of the master branch, creates a 1.0 tag (🎉)
    /// octocrab::instance()
    ///     .repos("owner", "repo")
    ///     .create_ref(&Reference::Tag("1.0".to_string()), master_sha)
    ///     .await?;
    /// # Ok(())
    /// # }
    /// ```
    pub async fn create_ref(
        &self,
        reference: &params::repos::Reference,
        sha: impl Into<String>,
    ) -> Result<models::repos::Ref> {
        let route = format!(
            "/repos/{owner}/{repo}/git/refs",
            owner = self.owner,
            repo = self.repo,
        );
        self.crab
            .post(
                route,
                Some(&serde_json::json!({
                    "ref": reference.full_ref_url(),
                    "sha": sha.into(),
                })),
            )
            .await
    }

    /// Get repository content.
    /// ```no_run
    /// # async fn run() -> octocrab::Result<()> {
    ///
    /// octocrab::instance()
    ///     .repos("owner", "repo")
    ///     .get_content()
    ///     .path("path/to/file")
    ///     .r#ref("main")
    ///     .send()
    ///     .await?;
    /// # Ok(())
    /// # }
    /// ```
    pub fn get_content(&self) -> GetContentBuilder<'_, '_> {
        GetContentBuilder::new(self)
    }

    /// Creates a new file in the repository.
    /// ```no_run
    /// # async fn run() -> octocrab::Result<()> {
    /// use octocrab::models::repos::GitUser;
    ///
    /// // Commit to add "crabs/ferris.txt"
    /// octocrab::instance()
    ///     .repos("owner", "repo")
    ///     .create_file(
    ///         "crabs/ferris.txt",
    ///         "Created ferris.txt",
    ///         "Thought there’d never be a Rust Rap?\n"
    ///     )
    ///     .branch("master")
    ///     .commiter(GitUser {
    ///         name: "Octocat".to_string(),
    ///         email: "octocat@github.com".to_string(),
    ///     })
    ///     .author(GitUser {
    ///         name: "Ferris".to_string(),
    ///         email: "ferris@rust-lang.org".to_string(),
    ///     })
    ///     .send()
    ///     .await?;
    /// # Ok(())
    /// # }
    /// ```
    pub fn create_file(
        &self,
        path: impl Into<String>,
        message: impl Into<String>,
        content: impl AsRef<[u8]>,
    ) -> UpdateFileBuilder<'_, '_> {
        UpdateFileBuilder::new(
            self,
            path.into(),
            message.into(),
            base64::encode(content),
            None,
        )
    }

    /// ```no_run
    /// # async fn run() -> octocrab::Result<()> {
    /// # let blob_sha = "";
    /// use octocrab::models::repos::GitUser;
    ///
    /// // Given the file blob for "crabs/ferris.txt", commit to update the file.
    /// octocrab::instance()
    ///     .repos("owner", "repo")
    ///     .update_file(
    ///         "crabs/ferris.txt",
    ///         "Updated ferris.txt",
    ///         "But me and Ferris Crab: best friends to the end.\n",
    ///         blob_sha
    ///     )
    ///     .branch("master")
    ///     .commiter(GitUser {
    ///         name: "Octocat".to_string(),
    ///         email: "octocat@github.com".to_string(),
    ///     })
    ///     .author(GitUser {
    ///         name: "Ferris".to_string(),
    ///         email: "ferris@rust-lang.org".to_string(),
    ///     })
    ///     .send()
    ///     .await?;
    /// # Ok(())
    /// # }
    /// ```
    pub fn update_file(
        &self,
        path: impl Into<String>,
        message: impl Into<String>,
        content: impl AsRef<[u8]>,
        sha: impl Into<String>,
    ) -> UpdateFileBuilder<'_, '_> {
        UpdateFileBuilder::new(
            self,
            path.into(),
            message.into(),
            base64::encode(content),
            Some(sha.into()),
        )
    }

    /// Deletes a file in the repository.
    /// ```no_run
    /// # async fn run() -> octocrab::Result<()> {
    /// # let blob_sha = "";
    /// use octocrab::models::repos::GitUser;
    ///
    /// // Commit to delete "crabs/ferris.txt"
    /// octocrab::instance()
    ///     .repos("owner", "repo")
    ///     .delete_file(
    ///         "crabs/ferris.txt",
    ///         "Deleted ferris.txt",
    ///         blob_sha
    ///     )
    ///     .branch("master")
    ///     .commiter(GitUser {
    ///         name: "Octocat".to_string(),
    ///         email: "octocat@github.com".to_string(),
    ///     })
    ///     .author(GitUser {
    ///         name: "Ferris".to_string(),
    ///         email: "ferris@rust-lang.org".to_string(),
    ///     })
    ///     .send()
    ///     .await?;
    /// # Ok(())
    /// # }
    /// ```
    pub fn delete_file(
        &self,
        path: impl Into<String>,
        message: impl Into<String>,
        sha: impl Into<String>,
    ) -> DeleteFileBuilder<'_, '_> {
        DeleteFileBuilder::new(self, path.into(), message.into(), sha.into())
    }

    /// List tags from a repository.
    /// ```no_run
    /// # async fn run() -> octocrab::Result<()> {
    /// let tags = octocrab::instance().repos("owner", "repo").list_tags().send().await?;
    /// # Ok(())
    /// # }
    /// ```
    pub fn list_tags(&self) -> ListTagsBuilder<'_, '_> {
        ListTagsBuilder::new(self)
    }

    /// List branches from a repository.
    /// ```no_run
    /// # async fn run() -> octocrab::Result<()> {
    /// let branches = octocrab::instance()
    ///     .repos("owner", "repo")
    ///     .list_branches()
    ///     .send()
    ///     .await?;
    /// # Ok(())
    /// # }
    /// ```
    pub fn list_branches(&self) -> ListBranchesBuilder<'_, '_> {
        ListBranchesBuilder::new(self)
    }

    /// List commits from a repository
    /// ```no_run
    /// # async fn run() -> octocrab::Result<()> {
    /// let commits = octocrab::instance().repos("owner", "repo").list_commits().send().await?;
    /// # Ok(())
    /// # }
    /// ```
    pub fn list_commits(&self) -> ListCommitsBuilder<'_, '_> {
        ListCommitsBuilder::new(self)
    }

    /// List star_gazers from a repository.
    /// ```no_run
    /// # async fn run() -> octocrab::Result<()> {
    /// let stargazers = octocrab::instance().repos("owner", "repo").list_stargazers().send().await?;
    /// # Ok(())
    /// # }
    /// ```
    pub fn list_stargazers(&self) -> ListStarGazersBuilder<'_, '_> {
        ListStarGazersBuilder::new(self)
    }

    /// Creates a `ReleasesHandler` for the specified repository.
    pub fn releases(&self) -> releases::ReleasesHandler<'_, '_> {
        releases::ReleasesHandler::new(self)
    }

    /// Create a status for a specified commit in the specified repository.
    pub fn create_status(&self, sha: String, state: models::StatusState) -> CreateStatusBuilder {
        CreateStatusBuilder::new(self, sha, state)
    }

    /// List statuses for a reference.
    pub fn list_statuses(&self, sha: String) -> ListStatusesBuilder<'_, '_> {
        ListStatusesBuilder::new(self, sha)
    }

    /// List pull requests for a reference.
    pub fn list_pulls(&self, sha: String) -> ListPullsBuilder<'_, '_> {
        ListPullsBuilder::new(self, sha)
    }

    /// List events on this repository.
    ///
    /// Takes an optional etag which allows for efficient polling. Here is a quick example to poll a
    /// repositories events.
    /// ```no_run
    /// # use std::convert::TryFrom;
    /// # use octocrab::{models::events::Event, etag::{Etagged,EntityTag}, Page};
    /// # async fn run() -> octocrab::Result<()> {
    /// let mut etag = None;
    /// loop {
    ///     let response: Etagged<Page<Event>> = octocrab::instance()
    ///         .repos("owner", "repo")
    ///         .events()
    ///         .etag(etag)
    ///         .send()
    ///         .await?;
    ///     if let Some(page) = response.value {
    ///         // do something with the page ...
    ///     } else {
    ///         println!("No new data received, trying again soon");
    ///     }
    ///     etag = response.etag;
    ///     // add a delay before the next iteration
    /// }
    /// # Ok(())
    /// # }
    /// ```
    pub fn events(&self) -> events::ListRepoEventsBuilder<'_, '_> {
        events::ListRepoEventsBuilder::new(self)
    }

    /// Gets the combined status for the specified reference.
    /// ```no_run
    /// # async fn run() -> octocrab::Result<()> {
    /// use octocrab::params::repos::Reference;
    ///
    /// let master = octocrab::instance()
    ///     .repos("owner", "repo")
    ///     .combined_status_for_ref(&Reference::Branch("main".to_string()))
    ///     .await?;
    /// # Ok(())
    /// # }
    /// ```
    pub async fn combined_status_for_ref(
        &self,
        reference: &params::repos::Reference,
    ) -> Result<models::CombinedStatus> {
        let route = format!(
            "/repos/{owner}/{repo}/commits/{reference}/status",
            owner = self.owner,
            repo = self.repo,
            reference = reference.ref_url(),
        );
        self.crab.get(route, None::<&()>).await
    }

    /// Creates a new repository from repository if it is a template.
    /// ```no_run
    /// # use http::Response;
    ///  async fn run() -> octocrab::Result<()> {
    /// octocrab::instance()
    ///     .repos("owner", "repo")
    ///     .generate("rust")
    ///     .owner("new_owner")
    ///     .description("Description")
    ///     .include_all_branches(true)
    ///     .private(true)
    ///     .send()
    ///     .await
    /// # }
    /// ```
    pub fn generate(&self, name: &str) -> GenerateRepositoryBuilder<'_, '_> {
        GenerateRepositoryBuilder::new(self, name)
    }

    /// Retrieve the contents of a file in raw format
    pub async fn raw_file(
        self,
        reference: impl Into<params::repos::Commitish>,
        path: impl AsRef<str>,
    ) -> Result<http::Response<hyper::Body>> {
        let route = format!(
            "/repos/{owner}/{repo}/contents/{path}",
            owner = self.owner,
            repo = self.repo,
            path = path.as_ref(),
        );

        let uri = self
            .crab
            .parameterized_uri(route, Some(&[("ref", &reference.into().0)]))?;
        let request = Builder::new()
            .uri(uri)
            .method(http::Method::GET)
            .header(ACCEPT, "application/vnd.github.v3.raw");
        self.crab
            .execute(self.crab.build_request(request, None::<&()>)?)
            .await
    }

    /// Deletes this repository.
    /// ```no_run
    /// # async fn run() -> octocrab::Result<()> {
    /// octocrab::instance().repos("owner", "repo").delete().await
    /// # }
    /// ```
    pub async fn delete(self) -> Result<()> {
        let route = format!(
            "/repos/{owner}/{repo}",
            owner = self.owner,
            repo = self.repo
        );
        let uri = Uri::builder()
            .path_and_query(route)
            .build()
            .context(HttpSnafu)?;
        crate::map_github_error(self.crab._delete(uri).await?)
            .await
            .map(drop)
    }

    /// Stream the repository contents as a .tar.gz
    pub async fn download_tarball(
        &self,
        reference: impl Into<params::repos::Commitish>,
    ) -> Result<http::Response<hyper::Body>> {
        let route = format!(
            "/repos/{owner}/{repo}/tarball/{reference}",
            owner = self.owner,
            repo = self.repo,
            reference = reference.into(),
        );
        let uri = Uri::builder()
            .path_and_query(route)
            .build()
            .context(HttpSnafu)?;
        self.crab._get(uri).await
<<<<<<< HEAD
    }

    /// Check if a user is a repository collaborator
    pub async fn is_collaborator(
        &self,
        username: impl AsRef<str>,
    ) -> Result<bool> {
        let url = self.crab.absolute_url(format!(
            "/repos/{owner}/{repo}/collaborators/{username}",
            owner = self.owner,
            repo = self.repo,
            username = username.as_ref(),
        ))?;
        let response = self.crab._get(url, None::<&()>).await?;
        Ok(response.status().is_success())
=======
>>>>>>> ae4242e4
    }
}<|MERGE_RESOLUTION|>--- conflicted
+++ resolved
@@ -543,7 +543,6 @@
             .build()
             .context(HttpSnafu)?;
         self.crab._get(uri).await
-<<<<<<< HEAD
     }
 
     /// Check if a user is a repository collaborator
@@ -551,15 +550,18 @@
         &self,
         username: impl AsRef<str>,
     ) -> Result<bool> {
-        let url = self.crab.absolute_url(format!(
+        let route = format!(
             "/repos/{owner}/{repo}/collaborators/{username}",
             owner = self.owner,
             repo = self.repo,
             username = username.as_ref(),
-        ))?;
-        let response = self.crab._get(url, None::<&()>).await?;
+        );
+        let uri = Uri::builder()
+            .path_and_query(route)
+            .build()
+            .context(HttpSnafu)?;
+
+        let response = self.crab._get(uri).await?;
         Ok(response.status().is_success())
-=======
->>>>>>> ae4242e4
     }
 }