//! GitHub Events

use crate::{
    etag::{EntityTag, Etagged},
    models::events,
    FromResponse, Octocrab, Page,
};
use http::request::Builder;
use http::{header::HeaderMap, Method, StatusCode};
use hyperx::header::{ETag, IfNoneMatch, TypedHeaders};

pub struct EventsBuilder<'octo> {
    crab: &'octo Octocrab,
    headers: Headers,
    params: Params,
}

struct Headers {
    etag: Option<EntityTag>,
}

#[derive(serde::Serialize)]
struct Params {
    #[serde(skip_serializing_if = "Option::is_none")]
    per_page: Option<u8>,
    #[serde(skip_serializing_if = "Option::is_none")]
    page: Option<u32>,
}

impl<'octo> EventsBuilder<'octo> {
    pub(crate) fn new(crab: &'octo Octocrab) -> Self {
        Self {
            crab,
            headers: Headers { etag: None },
            params: Params {
                per_page: None,
                page: None,
            },
        }
    }

    /// Etag for this request.
    pub fn etag(mut self, etag: Option<EntityTag>) -> Self {
        self.headers.etag = etag;
        self
    }

    /// Results per page (max 100).
    pub fn per_page(mut self, per_page: impl Into<u8>) -> Self {
        self.params.per_page = Some(per_page.into());
        self
    }

    /// Page number of the results to fetch.
    pub fn page(mut self, page: impl Into<u32>) -> Self {
        self.params.page = Some(page.into());
        self
    }

    /// Sends the actual request.
    pub async fn send(self) -> crate::Result<Etagged<Page<events::Event>>> {
        let route = "/events".to_string();
        let uri = self.crab.parameterized_uri(route, Some(&self.params))?;

        let mut headers = HeaderMap::new();
        if let Some(etag) = self.headers.etag {
            EntityTag::insert_if_none_match_header(&mut headers, etag)?;
        }
        let mut builder = Builder::new().method(Method::GET).uri(uri);
        for (key, value) in headers.iter() {
            builder = builder.header(key, value);
        }
        let request = self.crab.build_request(builder, None::<&()>)?;

        let response = self.crab.execute(request).await?;
<<<<<<< HEAD
        let etag = EntityTag::extract_from_response(&response);
=======
        let etag = response
            .headers()
            .decode::<ETag>()
            .ok()
            .map(|ETag(tag)| tag);
>>>>>>> 54e7f767
        if response.status() == StatusCode::NOT_MODIFIED {
            Ok(Etagged { etag, value: None })
        } else {
            <Page<events::Event>>::from_response(crate::map_github_error(response).await?)
                .await
                .map(|page| Etagged {
                    etag,
                    value: Some(page),
                })
        }
    }
}<|MERGE_RESOLUTION|>--- conflicted
+++ resolved
@@ -73,15 +73,11 @@
         let request = self.crab.build_request(builder, None::<&()>)?;
 
         let response = self.crab.execute(request).await?;
-<<<<<<< HEAD
-        let etag = EntityTag::extract_from_response(&response);
-=======
         let etag = response
             .headers()
             .decode::<ETag>()
             .ok()
             .map(|ETag(tag)| tag);
->>>>>>> 54e7f767
         if response.status() == StatusCode::NOT_MODIFIED {
             Ok(Etagged { etag, value: None })
         } else {
