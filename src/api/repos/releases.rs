use crate::models::AssetId;

use super::*;

/// Handler for GitHub's releases API.
///
/// Created with [`RepoHandler::releases`].
pub struct ReleasesHandler<'octo, 'r> {
    parent: &'r RepoHandler<'octo>,
}

impl<'octo, 'r> ReleasesHandler<'octo, 'r> {
    pub(crate) fn new(parent: &'r RepoHandler<'octo>) -> Self {
        Self { parent }
    }

    /// Creates a new [`ListReleasesBuilder`] that can be configured to filter
    /// listing releases.
    /// ```no_run
    /// # async fn run() -> octocrab::Result<()> {
    /// # let octocrab = octocrab::Octocrab::default();
    /// let page = octocrab.repos("owner", "repo")
    ///     .releases()
    ///     .list()
    ///     // Optional Parameters
    ///     .per_page(100)
    ///     .page(5u32)
    ///     // Send the request
    ///     .send()
    ///     .await?;
    /// # Ok(())
    /// # }
    /// ```
    pub fn list(&self) -> ListReleasesBuilder<'_, '_, '_> {
        ListReleasesBuilder::new(self)
    }

    /// Creates a new [`CreateReleaseBuilder`] with `tag_name`.
    /// ```no_run
    /// # async fn run() -> octocrab::Result<()> {
    /// # let octocrab = octocrab::Octocrab::default();
    /// let page = octocrab.repos("owner", "repo")
    ///     .releases()
    ///     .create("v1.0.0")
    ///     // Optional Parameters
    ///     .target_commitish("main")
    ///     .name("Version 1.0.0")
    ///     .body("Announcing 1.0.0!")
    ///     .draft(false)
    ///     .prerelease(false)
    ///     // Send the request
    ///     .send()
    ///     .await?;
    /// # Ok(())
    /// # }
    /// ```
    pub fn create<'t>(
        &self,
        tag_name: &'t (impl AsRef<str> + ?Sized),
    ) -> CreateReleaseBuilder<'_, '_, '_, 't, '_, '_, '_> {
        CreateReleaseBuilder::new(self, tag_name.as_ref())
    }

    /// Creates a new [`UpdateReleaseBuilder`] with `release_id`.
    /// ```no_run
    /// # async fn run() -> octocrab::Result<()> {
    /// # let octocrab = octocrab::Octocrab::default();
    /// let release = octocrab.repos("owner", "repo")
    ///     .releases()
    ///     .update(1)
    ///     // Optional Parameters
    ///     .tag_name("v1.0.0")
    ///     .target_commitish("main")
    ///     .name("Version 1.0.0")
    ///     .body("Announcing 1.0.0!")
    ///     .draft(false)
    ///     .prerelease(false)
    ///     // Send the request
    ///     .send()
    ///     .await?;
    /// # Ok(())
    /// # }
    /// ```
    pub fn update(&self, release_id: u64) -> UpdateReleaseBuilder<'_, '_, '_, '_, '_, '_, '_> {
        UpdateReleaseBuilder::new(self, release_id)
    }

    /// Fetches a single asset by its ID.
    /// ```no_run
    /// # async fn run() -> octocrab::Result<()> {
    /// let asset = octocrab::instance()
    ///     .repos("owner", "repo")
    ///     .releases()
    ///     .get_asset(42u64.into())
    ///     .await?;
    /// # Ok(())
    /// # }
    /// ```
    pub async fn get_asset(&self, asset_id: AssetId) -> crate::Result<models::repos::Asset> {
        let route = format!(
            "/repos/{owner}/{repo}/assets/{asset_id}",
            owner = self.parent.owner,
            repo = self.parent.repo,
            asset_id = asset_id,
        );

        self.parent.crab.get(route, None::<&()>).await
    }

    /// Gets the latest release.
    /// ```no_run
    /// # async fn run() -> octocrab::Result<()> {
    /// let release = octocrab::instance()
    ///     .repos("owner", "repo")
    ///     .releases()
    ///     .get_latest()
    ///     .await?;
    /// # Ok(())
    /// # }
    /// ```
    pub async fn get_latest(&self) -> crate::Result<models::repos::Release> {
        let route = format!(
            "/repos/{owner}/{repo}/releases/latest",
            owner = self.parent.owner,
            repo = self.parent.repo,
        );

        self.parent.crab.get(route, None::<&()>).await
    }

    /// Gets the release using its tag.
    /// ```no_run
    /// # async fn run() -> octocrab::Result<()> {
    /// let release = octocrab::instance()
    ///     .repos("owner", "repo")
    ///     .releases()
    ///     .get_by_tag("v1.0.0")
    ///     .await?;
    /// # Ok(())
    /// # }
    /// ```
    pub async fn get_by_tag(&self, tag: &str) -> crate::Result<models::repos::Release> {
        let route = format!(
            "/repos/{owner}/{repo}/releases/tags/{tag}",
            owner = self.parent.owner,
            repo = self.parent.repo,
            tag = tag,
        );

        self.parent.crab.get(route, None::<&()>).await
    }

    /// Streams the binary contents of an asset.
    /// ```no_run
    /// # async fn run() -> octocrab::Result<()> {
    /// use futures_util::StreamExt;
    ///
    /// let mut stream = octocrab::instance()
    ///     .repos("owner", "repo")
    ///     .releases()
    ///     .stream_asset(42u64.into())
    ///     .await?;
    ///
    /// while let Some(chunk) = stream.next().await {
    ///     println!("{:?}", chunk);
    /// }
    /// # Ok(())
    /// # }
    /// ```
    #[cfg(feature = "stream")]
    #[cfg_attr(docsrs, doc(cfg(feature = "stream")))]
    pub async fn stream_asset(
        &self,
        asset_id: AssetId,
    ) -> crate::Result<impl futures_core::Stream<Item = crate::Result<bytes::Bytes>>> {
        use futures_util::TryStreamExt;
        use snafu::GenerateImplicitData;

<<<<<<< HEAD
        let route = format!(
            "/repos/{owner}/{repo}/assets/{asset_id}",
=======
        let url = format!(
            "{base_url}repos/{owner}/{repo}/releases/assets/{asset_id}",
            base_url = self.parent.crab.base_url,
>>>>>>> 0e65de06
            owner = self.parent.owner,
            repo = self.parent.repo,
            asset_id = asset_id,
        );

        let uri = Uri::builder()
            .path_and_query(route)
            .build()
            .context(HttpSnafu)?;
        let builder = Builder::new()
            .method(http::Method::GET)
            .uri(uri)
            .header(http::header::ACCEPT, "application/octet-stream");
        let request = self.parent.crab.build_request(builder, None::<&()>)?;
        let response = self.parent.crab.execute(request).await?;
        Ok(response
            .into_body()
            .map_err(|source| crate::error::Error::Hyper {
                source,
                backtrace: snafu::Backtrace::generate(),
            }))
    }
}

/// A builder pattern struct for listing releases.
///
/// created by [`ReleasesHandler::list`]
#[derive(serde::Serialize)]
pub struct ListReleasesBuilder<'octo, 'r1, 'r2> {
    #[serde(skip)]
    handler: &'r2 ReleasesHandler<'octo, 'r1>,
    #[serde(skip_serializing_if = "Option::is_none")]
    per_page: Option<u8>,
    #[serde(skip_serializing_if = "Option::is_none")]
    page: Option<u32>,
}

impl<'octo, 'r1, 'r2> ListReleasesBuilder<'octo, 'r1, 'r2> {
    pub(crate) fn new(handler: &'r2 ReleasesHandler<'octo, 'r1>) -> Self {
        Self {
            handler,
            per_page: None,
            page: None,
        }
    }

    /// Results per page (max 100).
    pub fn per_page(mut self, per_page: impl Into<u8>) -> Self {
        self.per_page = Some(per_page.into());
        self
    }

    /// Page number of the results to fetch.
    pub fn page(mut self, page: impl Into<u32>) -> Self {
        self.page = Some(page.into());
        self
    }

    /// Sends the actual request.
    pub async fn send(self) -> crate::Result<crate::Page<crate::models::repos::Release>> {
        let route = format!(
            "/repos/{owner}/{repo}/releases",
            owner = self.handler.parent.owner,
            repo = self.handler.parent.repo
        );
        self.handler.parent.crab.get(route, Some(&self)).await
    }
}

/// A builder pattern struct for creating releases.
///
/// created by [`ReleasesHandler::create`].
#[derive(serde::Serialize)]
pub struct CreateReleaseBuilder<'octo, 'repos, 'handler, 'tag_name, 'target_commitish, 'name, 'body>
{
    #[serde(skip)]
    handler: &'handler ReleasesHandler<'octo, 'repos>,
    tag_name: &'tag_name str,
    #[serde(skip_serializing_if = "Option::is_none")]
    target_commitish: Option<&'target_commitish str>,
    #[serde(skip_serializing_if = "Option::is_none")]
    name: Option<&'name str>,
    #[serde(skip_serializing_if = "Option::is_none")]
    body: Option<&'body str>,
    #[serde(skip_serializing_if = "Option::is_none")]
    draft: Option<bool>,
    #[serde(skip_serializing_if = "Option::is_none")]
    prerelease: Option<bool>,
    #[serde(skip_serializing_if = "Option::is_none")]
    make_latest: Option<MakeLatest>,
}

#[derive(Debug, Clone, Copy, serde::Serialize)]
#[serde(rename_all = "lowercase")]
pub enum MakeLatest {
    True,
    False,
    Legacy,
}

impl std::fmt::Display for MakeLatest {
    fn fmt(&self, f: &mut std::fmt::Formatter) -> std::fmt::Result {
        let text = match self {
            Self::False => "false",
            Self::True => "true",
            Self::Legacy => "legacy",
        };

        f.write_str(text)
    }
}

impl<'octo, 'repos, 'handler, 'tag_name, 'target_commitish, 'name, 'body>
    CreateReleaseBuilder<'octo, 'repos, 'handler, 'tag_name, 'target_commitish, 'name, 'body>
{
    pub(crate) fn new(
        handler: &'handler ReleasesHandler<'octo, 'repos>,
        tag_name: &'tag_name str,
    ) -> Self {
        Self {
            handler,
            tag_name,
            target_commitish: None,
            name: None,
            body: None,
            draft: None,
            prerelease: None,
            make_latest: None,
        }
    }

    /// Specifies the commitish value that determines where the Git tag is
    /// created from. Can be any branch or commit SHA. Unused if the Git tag
    /// already exists. Default: the repository's default branch
    /// (usually `main`).
    pub fn target_commitish(
        mut self,
        target_commitish: &'target_commitish (impl AsRef<str> + ?Sized),
    ) -> Self {
        self.target_commitish = Some(target_commitish.as_ref());
        self
    }

    /// The name of the release.
    pub fn name(mut self, name: &'name (impl AsRef<str> + ?Sized)) -> Self {
        self.name = Some(name.as_ref());
        self
    }

    /// Text describing the contents of the tag.
    pub fn body(mut self, body: &'body (impl AsRef<str> + ?Sized)) -> Self {
        self.body = Some(body.as_ref());
        self
    }

    /// Whether to set the release as a "draft" release or not.
    pub fn draft(mut self, draft: impl Into<bool>) -> Self {
        self.draft = Some(draft.into());
        self
    }

    /// Whether to set the release as a "prerelease" or not.
    pub fn prerelease(mut self, prerelease: impl Into<bool>) -> Self {
        self.prerelease = Some(prerelease.into());
        self
    }

    /// Specifies whether this release should be set as the latest release for the repository.
    /// Drafts and prereleases cannot be set as latest.
    /// Defaults to [`MakeLatest::True`] for newly published releases.
    /// [`MakeLatest::Legacy`] specifies that the latest release should be determined based on the release creation date and higher semantic version.
    pub fn make_latest(mut self, make_latest: MakeLatest) -> Self {
        self.make_latest = Some(make_latest);
        self
    }

    /// Sends the actual request.
    pub async fn send(self) -> crate::Result<crate::models::repos::Release> {
        let route = format!(
            "/repos/{owner}/{repo}/releases",
            owner = self.handler.parent.owner,
            repo = self.handler.parent.repo
        );
        self.handler.parent.crab.post(route, Some(&self)).await
    }
}

/// A builder pattern struct for updating releases.
///
/// created by [`ReleasesHandler::update`].
#[derive(serde::Serialize)]
pub struct UpdateReleaseBuilder<'octo, 'repos, 'handler, 'tag_name, 'target_commitish, 'name, 'body>
{
    #[serde(skip)]
    handler: &'handler ReleasesHandler<'octo, 'repos>,
    release_id: u64,
    #[serde(skip_serializing_if = "Option::is_none")]
    tag_name: Option<&'tag_name str>,
    #[serde(skip_serializing_if = "Option::is_none")]
    target_commitish: Option<&'target_commitish str>,
    #[serde(skip_serializing_if = "Option::is_none")]
    name: Option<&'name str>,
    #[serde(skip_serializing_if = "Option::is_none")]
    body: Option<&'body str>,
    #[serde(skip_serializing_if = "Option::is_none")]
    draft: Option<bool>,
    #[serde(skip_serializing_if = "Option::is_none")]
    prerelease: Option<bool>,
}

impl<'octo, 'repos, 'handler, 'tag_name, 'target_commitish, 'name, 'body>
    UpdateReleaseBuilder<'octo, 'repos, 'handler, 'tag_name, 'target_commitish, 'name, 'body>
{
    pub(crate) fn new(handler: &'handler ReleasesHandler<'octo, 'repos>, release_id: u64) -> Self {
        Self {
            handler,
            release_id,
            tag_name: None,
            target_commitish: None,
            name: None,
            body: None,
            draft: None,
            prerelease: None,
        }
    }

    /// The release tag name.
    pub fn tag_name(mut self, tag_name: &'tag_name (impl AsRef<str> + ?Sized)) -> Self {
        self.tag_name = Some(tag_name.as_ref());
        self
    }

    /// Specifies the commitish value that determines where the Git tag is
    /// created from. Can be any branch or commit SHA. Unused if the Git tag
    /// already exists. Default: the repository's default branch
    /// (usually `main`).
    pub fn target_commitish(
        mut self,
        target_commitish: &'target_commitish (impl AsRef<str> + ?Sized),
    ) -> Self {
        self.target_commitish = Some(target_commitish.as_ref());
        self
    }

    /// The name of the release.
    pub fn name(mut self, name: &'name (impl AsRef<str> + ?Sized)) -> Self {
        self.name = Some(name.as_ref());
        self
    }

    /// Text describing the contents of the tag.
    pub fn body(mut self, body: &'body (impl AsRef<str> + ?Sized)) -> Self {
        self.body = Some(body.as_ref());
        self
    }

    /// Whether to set the release as a "draft" release or not.
    pub fn draft(mut self, draft: impl Into<bool>) -> Self {
        self.draft = Some(draft.into());
        self
    }

    /// Whether to set the release as a "prerelease" or not.
    pub fn prerelease(mut self, prerelease: impl Into<bool>) -> Self {
        self.prerelease = Some(prerelease.into());
        self
    }

    /// Sends the actual request.
    pub async fn send(self) -> crate::Result<crate::models::repos::Release> {
        let route = format!(
            "repos/{owner}/{repo}/releases/{release_id}",
            owner = self.handler.parent.owner,
            repo = self.handler.parent.repo,
            release_id = self.release_id,
        );
        self.handler.parent.crab.patch(route, Some(&self)).await
    }
}<|MERGE_RESOLUTION|>--- conflicted
+++ resolved
@@ -176,14 +176,8 @@
         use futures_util::TryStreamExt;
         use snafu::GenerateImplicitData;
 
-<<<<<<< HEAD
-        let route = format!(
-            "/repos/{owner}/{repo}/assets/{asset_id}",
-=======
-        let url = format!(
-            "{base_url}repos/{owner}/{repo}/releases/assets/{asset_id}",
-            base_url = self.parent.crab.base_url,
->>>>>>> 0e65de06
+        let route = format!(
+            "/repos/{owner}/{repo}/releases/assets/{asset_id}",
             owner = self.parent.owner,
             repo = self.parent.repo,
             asset_id = asset_id,
