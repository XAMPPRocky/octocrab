--- conflicted
+++ resolved
@@ -211,20 +211,13 @@
     /// # }
     /// ```
     pub fn decoded_content(&self) -> Option<String> {
-<<<<<<< HEAD
+        use base64::Engine;
         self.content.as_ref().map(|c| {
             let mut content = c.as_bytes().to_owned();
             content.retain(|b| !b" \n\t\r\x0b\x0c".contains(b));
-            let c = base64::decode(&content).unwrap();
+            let c = base64::prelude::BASE64_STANDARD.decode(content).unwrap();
             String::from_utf8_lossy(&c).into_owned()
-=======
-        use base64::Engine;
-        self.content.as_ref().and_then(|c| {
-            let mut content = c.as_bytes().to_owned();
-            content.retain(|b| !b" \n\t\r\x0b\x0c".contains(b));
-            let c = base64::prelude::BASE64_STANDARD.decode(content).unwrap();
-            Some(String::from_utf8_lossy(&c).into_owned())
->>>>>>> dbead9ae
+
         })
     }
 }
