--- conflicted
+++ resolved
@@ -61,8 +61,6 @@
     pub updated_at: Option<chrono::DateTime<chrono::Utc>>,
 }
 
-<<<<<<< HEAD
-=======
 #[derive(Debug, Clone, Eq, PartialEq, Serialize, Deserialize)]
 #[serde(rename_all = "snake_case")]
 #[non_exhaustive]
@@ -72,7 +70,6 @@
     Reopened,
 }
 
->>>>>>> 52c45213
 #[derive(Debug, Clone, PartialEq, Serialize, Deserialize)]
 #[non_exhaustive]
 pub struct PullRequestLink {
