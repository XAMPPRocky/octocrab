--- conflicted
+++ resolved
@@ -11,13 +11,8 @@
     pub comments_url: Url,
     pub events_url: Url,
     pub html_url: Url,
-<<<<<<< HEAD
-    pub number: i64,
+    pub number: u64,
     pub state: IssueState,
-=======
-    pub number: u64,
-    pub state: String,
->>>>>>> 67023c1b
     pub title: String,
     pub body: Option<String>,
     #[serde(skip_serializing_if = "Option::is_none")]
