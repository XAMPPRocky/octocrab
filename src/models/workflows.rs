use super::*;
use chrono::{DateTime, Utc};

#[derive(Debug, Clone, PartialEq, Serialize, Deserialize)]
#[non_exhaustive]
pub struct WorkFlow {
    pub id: WorkflowId,
    pub node_id: String,
    pub name: String,
    pub path: String,
    pub state: String,
    pub created_at: chrono::DateTime<chrono::Utc>,
    pub updated_at: chrono::DateTime<chrono::Utc>,
    pub url: Url,
    pub html_url: Url,
    pub badge_url: Url,
}

#[derive(Debug, Clone, PartialEq, Serialize, Deserialize)]
#[non_exhaustive]
pub struct Run {
    pub id: RunId,
    pub workflow_id: WorkflowId,
    pub node_id: String,
    pub name: String,
    pub head_branch: String,
    pub head_sha: String,
    pub run_number: i64,
    pub event: String,
    pub status: String,
    #[serde(skip_serializing_if = "Option::is_none")]
    pub conclusion: Option<String>,
    pub created_at: chrono::DateTime<chrono::Utc>,
    pub updated_at: chrono::DateTime<chrono::Utc>,
    pub url: Url,
    pub html_url: Url,
    pub jobs_url: Url,
    pub logs_url: Url,
    pub check_suite_url: Url,
    pub artifacts_url: Url,
    pub cancel_url: Url,
    pub rerun_url: Url,
    pub workflow_url: Url,
    pub pull_requests: Vec<super::pulls::PullRequest>,
    // TODO: other attrs
    // ref: https://docs.github.com/en/rest/reference/actions#list-workflow-runs
    pub head_commit: HeadCommit,
    pub repository: Repository,
    #[serde(skip_serializing_if = "Option::is_none")]
    pub head_repository: Option<Repository>,
}

#[derive(Debug, Clone, PartialEq, Serialize, Deserialize)]
#[non_exhaustive]
pub struct HeadCommit {
    pub id: String,
    pub tree_id: String,
    pub message: String,
    pub timestamp: chrono::DateTime<chrono::Utc>,
    pub author: super::repos::GitUser,
    pub committer: super::repos::GitUser,
}

#[derive(Debug, Clone, PartialEq, Serialize, Deserialize)]
#[non_exhaustive]
pub struct Job {
    pub id: JobId,
    pub run_id: RunId,
    pub node_id: String,
    pub head_sha: String,
    pub status: String,
    #[serde(skip_serializing_if = "Option::is_none")]
    pub conclusion: Option<String>,
    pub started_at: chrono::DateTime<chrono::Utc>,
    #[serde(skip_serializing_if = "Option::is_none")]
    pub completed_at: Option<chrono::DateTime<chrono::Utc>>,
    pub name: String,
    pub url: Url,
    pub html_url: Url,
    pub run_url: Url,
    pub check_run_url: Url,
    pub steps: Vec<Step>,
}

#[derive(Debug, Clone, PartialEq, Serialize, Deserialize)]
#[non_exhaustive]
pub struct Step {
    pub name: String,
    pub status: String,
    #[serde(skip_serializing_if = "Option::is_none")]
    pub conclusion: Option<String>,
    pub number: i64,
    pub started_at: chrono::DateTime<chrono::Utc>,
    #[serde(skip_serializing_if = "Option::is_none")]
    pub completed_at: Option<chrono::DateTime<chrono::Utc>>,
}

<<<<<<< HEAD
#[derive(Debug, Clone, PartialEq, Serialize, Deserialize, Default)]
#[non_exhaustive]
pub struct WorkflowDispatch {
    pub r#ref: String,
    pub inputs: serde_json::Value,
=======
#[derive(Debug, Clone, PartialEq, Serialize, Deserialize)]
#[non_exhaustive]
pub struct WorkflowListArtifact {
    pub id: crate::models::ArtifactId,
    pub node_id: String,
    pub name: String,
    pub size_in_bytes: usize,
    pub url: Url,
    pub archive_download_url: Url,
    pub expired: bool,
    pub created_at: DateTime<Utc>,
    pub updated_at: DateTime<Utc>,
    pub expires_at: DateTime<Utc>,
>>>>>>> 13d6a8cf
}<|MERGE_RESOLUTION|>--- conflicted
+++ resolved
@@ -95,13 +95,13 @@
     pub completed_at: Option<chrono::DateTime<chrono::Utc>>,
 }
 
-<<<<<<< HEAD
 #[derive(Debug, Clone, PartialEq, Serialize, Deserialize, Default)]
 #[non_exhaustive]
 pub struct WorkflowDispatch {
     pub r#ref: String,
     pub inputs: serde_json::Value,
-=======
+}
+
 #[derive(Debug, Clone, PartialEq, Serialize, Deserialize)]
 #[non_exhaustive]
 pub struct WorkflowListArtifact {
@@ -115,5 +115,4 @@
     pub created_at: DateTime<Utc>,
     pub updated_at: DateTime<Utc>,
     pub expires_at: DateTime<Utc>,
->>>>>>> 13d6a8cf
 }