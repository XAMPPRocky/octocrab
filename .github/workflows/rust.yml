--- conflicted
+++ resolved
@@ -65,11 +65,7 @@
       - run: |
           rustup default stable
           rustup target add wasm32-unknown-unknown
-<<<<<<< HEAD
-          cargo build --target=wasm32-unknown-unknown --no-default-features
-=======
           cargo build --target=wasm32-unknown-unknown --no-default-features -F jwt-rust-crypto
->>>>>>> 4fce8e02
 
   clippy:
     runs-on: ubuntu-latest
