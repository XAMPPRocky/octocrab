name: Rust

on:
  push:
  pull_request:

env:
  CARGO_TERM_COLOR: always
  CARGO_INCREMENTAL: 0 # Disables incremental compilation to save disk space
  # RUSTFLAGS: "-D warnings" # Would deny warnings as errors

jobs:
  build:
    runs-on: ${{ matrix.os }}-latest
    strategy:
      fail-fast: false # Don't cancel all jobs if one fails
      matrix:
        channel: [stable]
        os: [ubuntu, macos, windows]
        features: ["", "-F stream"]
        # Only run beta/nightly on ubuntu to save resources/space
        include:
          - channel: beta
            os: ubuntu
            features: ""
          - channel: nightly
            os: ubuntu
            features: ""

    steps:
      - uses: actions/checkout@v5

      - name: Install Rust
        run: rustup default ${{ matrix.channel }}

      - name: Rust Cache
        uses: swatinem/rust-cache@v2 # Automatically manages disk space for artifacts
        with:
          key: ${{ matrix.os }}-${{ matrix.channel }}

      - name: Check space before build
        run: df -h

      - name: Build
        run: cargo build --all-targets ${{ matrix.features }}

      - name: Check space after build
        run: |
          echo "Total space used by target:"
          du -sh target/
          df -h

      - name: Test
        run: cargo test ${{ matrix.features }}

      - name: Clean up large artifacts
        if: always()
        run: cargo clean --doc # Removes documentation artifacts which can be large

  wasm-build:
    runs-on: ubuntu-latest
    steps:
<<<<<<< HEAD
    - uses: actions/checkout@v2
    - run: rustup default stable
    - run: rustup target add wasm32-unknown-unknown
    - run: cargo build --target=wasm32-unknown-unknown --no-default-features -F jwt-rust-crypto
=======
      - uses: actions/checkout@v5
      - uses: swatinem/rust-cache@v2
      - run: |
          rustup default stable
          rustup target add wasm32-unknown-unknown
          cargo build --target=wasm32-unknown-unknown --no-default-features
>>>>>>> 095fd9d8

  clippy:
    runs-on: ubuntu-latest
    steps:
      - uses: actions/checkout@v5
      - uses: swatinem/rust-cache@v2
      - run: cargo fmt --all -- --check
      - run: cargo clippy --tests --examples<|MERGE_RESOLUTION|>--- conflicted
+++ resolved
@@ -60,19 +60,12 @@
   wasm-build:
     runs-on: ubuntu-latest
     steps:
-<<<<<<< HEAD
-    - uses: actions/checkout@v2
-    - run: rustup default stable
-    - run: rustup target add wasm32-unknown-unknown
-    - run: cargo build --target=wasm32-unknown-unknown --no-default-features -F jwt-rust-crypto
-=======
       - uses: actions/checkout@v5
       - uses: swatinem/rust-cache@v2
       - run: |
           rustup default stable
           rustup target add wasm32-unknown-unknown
           cargo build --target=wasm32-unknown-unknown --no-default-features
->>>>>>> 095fd9d8
 
   clippy:
     runs-on: ubuntu-latest
