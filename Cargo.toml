--- conflicted
+++ resolved
@@ -27,11 +27,7 @@
 snafu = { version = "0.7", features = ["backtraces"] }
 once_cell = "1.7.2"
 arc-swap = "1.3.0"
-<<<<<<< HEAD
-base64 = "0.13.1"
-=======
 base64 = "0.21.0"
->>>>>>> dbead9ae
 bytes = "1.0.1"
 jsonwebtoken = "8"
 futures = { version = "0.3.15" }
