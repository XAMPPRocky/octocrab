--- conflicted
+++ resolved
@@ -1,11 +1,7 @@
 [package]
 name = "octocrab"
-<<<<<<< HEAD
-version = "0.34.1"
+version = "0.35.0"
 resolver = "2"
-=======
-version = "0.35.0"
->>>>>>> 8d9d0658
 authors = ["XAMPPRocky <xampprocky@gmail.com>"]
 edition = "2018"
 readme = "README.md"
